

import React, { useState, useCallback } from "react"

interface UploadedFile {
  id: string
  file: File
  progress: number
  status: "uploading" | "processing" | "completed" | "error"
  error?: string
  documentId?: string
}

interface DocumentUploadProps {
  authToken?: string
  onAuthError?: () => void
}

const getFileIcon = (type: string) => {
  if (type.includes("pdf")) return "fas fa-file-pdf"
  if (type.includes("image")) return "fas fa-image"
  if (type.includes("spreadsheet") || type.includes("excel")) return "fas fa-file-excel"
  return "fas fa-folder"
}

// Mock auth service - replace with your actual implementation
const getStoredAuthToken = () => {
  try {
    // Try to get from localStorage first, then sessionStorage
    return window.localStorage?.getItem('token') || 
           window.sessionStorage?.getItem('token') ||
           'eyJhbGciOiJIUzI1NiIsInR5cCI6IkpXVCJ9.eyJzdWIiOiI3OWQwYmVkNS1jMWMxLTRmYWYtODJkNC1mZWQxYTI4NDcyZDUiLCJlbWFpbCI6InRlc3QxQGdtYWlsLmNvbSIsImV4cCI6MTc1NzMyNzc5OH0.h_P47qNaOhJ9r34alekxTlvXxen45dbTXokBans669c'; // Your actual token as fallback for demo
  } catch (e) {
    // Fallback token for environments without localStorage
    return 'eyJhbGciOiJIUzI1NiIsInR5cCI6IkpXVCJ9.eyJzdWIiOiI3OWQwYmVkNS1jMWMxLTRmYWYtODJkNC1mZWQxYTI4NDcyZDUiLCJlbWFpbCI6InRlc3QxQGdtYWlsLmNvbSIsImV4cCI6MTc1NzMyNzc5OH0.h_P47qNaOhJ9r34alekxTlvXxen45dbTXokBans669c';
  }
}

export function DocumentUpload({ authToken: propAuthToken, onAuthError }: DocumentUploadProps = {}) {
  const [uploadedFiles, setUploadedFiles] = useState<UploadedFile[]>([])
  const [isDragActive, setIsDragActive] = useState(false)
  const [authToken, setAuthToken] = useState<string | null>(null)
  
  // Update token on mount and when prop changes
  React.useEffect(() => {
    const token = propAuthToken || getStoredAuthToken();
    setAuthToken(token);
  }, [propAuthToken])

  const uploadToAPI = async (file: File, fileId: string) => {
    try {
      const formData = new FormData()
      formData.append('file', file)
      formData.append('filename', file.name)
      formData.append('content_type', file.type)

      // Attach user_id if we have it in localStorage
      try {
        const userStr = localStorage.getItem('user')
        if (userStr) {
          const user = JSON.parse(userStr)
          const uid = user?.id || user?.user?.id || user?.user_id
          if (uid) {
            formData.append('override_user_id', String(uid))
          }
        }
      } catch {}

      if (!authToken) {
        throw new Error('No authentication token provided')
      }

      // Also set X-User-Id header as a secondary hint
      let userIdHeader: Record<string, string> = {}
      try {
        const userStr = localStorage.getItem('user')
        if (userStr) {
          const user = JSON.parse(userStr)
          const uid = user?.id || user?.user?.id || user?.user_id
          if (uid) {
            userIdHeader['X-User-Id'] = String(uid)
          }
        }
      } catch {}

      const response = await fetch('http://localhost:8000/api/documents/upload', {
        method: 'POST',
        headers: {
          'Authorization': `Bearer ${authToken}`,
          ...userIdHeader,
        },
        body: formData,
      })

      if (!response.ok) {
        if (response.status === 401) {
          onAuthError?.()
          throw new Error('Authentication failed. Please log in again.')
        }
        const errorText = await response.text()
        let errorMessage
        try {
          const errorData = JSON.parse(errorText)
          errorMessage = errorData.detail || `Upload failed with status ${response.status}`
        } catch {
          errorMessage = `Upload failed with status ${response.status}: ${errorText}`
        }
        throw new Error(errorMessage)
      }

      const result = await response.json()
      return {
        success: true,
        document_id: result.document_id,
        status: result.status
      }
    } catch (error) {
      console.error('Upload error:', error)
      throw error
    }
  }

  const handleFiles = useCallback((files: FileList | null) => {
    if (!files) return

    if (!authToken) {
      alert('Please log in to upload files')
      return
    }

    const newFiles = Array.from(files).map((file) => ({
      id: Math.random().toString(36).substr(2, 9),
      file,
      progress: 0,
      status: "uploading" as const,
    }))

    setUploadedFiles((prev) => [...prev, ...newFiles])

    // Actually upload files to the API
    newFiles.forEach(async (uploadFile) => {
      try {
        // Start upload progress simulation
        const progressInterval = setInterval(() => {
          setUploadedFiles((prev) =>
            prev.map((f) => {
              if (f.id === uploadFile.id && f.progress < 90) {
                return { ...f, progress: f.progress + 10 }
              }
              return f
            }),
          )
        }, 200)

        // Make actual API call
        const result = await uploadToAPI(uploadFile.file, uploadFile.id)
        
        // Clear progress interval
        clearInterval(progressInterval)

        // Update file status based on API response
        setUploadedFiles((prev) =>
          prev.map((f) => {
            if (f.id === uploadFile.id) {
              if (result.success) {
                return { 
                  ...f, 
                  status: result.status === 'duplicate' ? 'completed' : 'processing', 
                  progress: 100,
                  documentId: result.document_id
                }
              } else {
                return { ...f, status: 'error', error: 'Upload failed' }
              }
            }
            return f
          }),
        )

        // If processing, simulate processing completion
        if (result.success && result.status !== 'duplicate') {
          setTimeout(() => {
            setUploadedFiles((prev) =>
              prev.map((f) => 
                f.id === uploadFile.id ? { ...f, status: "completed" } : f
              ),
            )
          }, 2000)
        }

      } catch (error) {
        // Clear any intervals and mark as error
        setUploadedFiles((prev) =>
          prev.map((f) =>
            f.id === uploadFile.id 
              ? { ...f, status: "error", error: error.message || 'Upload failed' }
              : f
          ),
        )
      }
    })
  }, [authToken, onAuthError])

  const handleFileInput = (e: React.ChangeEvent<HTMLInputElement>) => {
    handleFiles(e.target.files)
  }

  const handleDropZoneClick = () => {
    if (!authToken) return
    
    // Create a file input and trigger click
    const fileInput = document.createElement('input')
    fileInput.type = 'file'
    fileInput.multiple = true
    fileInput.accept = '.pdf,.doc,.docx,.png,.jpg,.jpeg,.gif'
    fileInput.onchange = (e) => {
      const target = e.target as HTMLInputElement
      handleFiles(target.files)
    }
    fileInput.click()
  }

  const handleDrop = (e: React.DragEvent) => {
    e.preventDefault()
    setIsDragActive(false)
    handleFiles(e.dataTransfer.files)
  }

  const handleDragOver = (e: React.DragEvent) => {
    e.preventDefault()
    setIsDragActive(true)
  }

  const handleDragLeave = (e: React.DragEvent) => {
    e.preventDefault()
    setIsDragActive(false)
  }

  const removeFile = (id: string) => {
    setUploadedFiles((prev) => prev.filter((f) => f.id !== id))
  }

  return (
    <div className="p-6 space-y-6 max-w-4xl mx-auto">
      <div className="mb-6">
        <h1 className="text-3xl font-bold text-gray-900 mb-2">Upload Documents</h1>
        <p className="text-gray-600">Upload your documents for AI-powered analysis and processing</p>
        {!authToken && (
          <div className="mt-4 p-4 bg-yellow-50 border border-yellow-200 rounded-lg">
            <p className="text-yellow-800"><i className="fas fa-exclamation-triangle"></i> Please log in to upload documents</p>
          </div>
        )}
      </div>

      {/* Upload Area */}
      <div className="bg-white rounded-lg border border-gray-200 shadow-sm" >
        <div className="p-6 border-b border-gray-200">
          <h2 className="text-xl font-semibold text-gray-900">Document Upload</h2>
          <p className="text-sm text-gray-600 mt-1">
            Drag and drop your files here, or click to browse. Supported formats: PDF, DOC, DOCX, Images
          </p>
        </div>
        <div className="p-6">
          <div
            onClick={handleDropZoneClick}
            onDrop={handleDrop}
            onDragOver={handleDragOver}
            onDragLeave={handleDragLeave}
            className={`
              border-2 border-dashed rounded-lg p-8 text-center cursor-pointer transition-all relative
              ${!authToken ? "opacity-50 cursor-not-allowed" : "hover:bg-blue-50"}
              ${isDragActive ? "border-blue-500 bg-blue-50" : "border-gray-300 hover:border-blue-400"}
            `}
            style={{
    background: isDragActive ? 'linear-gradient(135deg, #ebf4ff 0%, #dbeafe 100%)' : 'linear-gradient(135deg, #f8fafc 0%, #f1f5f9 100%)',
    borderRadius: '12px',
    boxShadow: isDragActive ? '0 8px 25px rgba(59, 130, 246, 0.15)' : '0 4px 6px rgba(0, 0, 0, 0.05)',
    transform: isDragActive ? 'scale(1.02)' : 'scale(1)',
    transition: 'all 0.3s cubic-bezier(0.4, 0, 0.2, 1)'
  }}
          >
<<<<<<< HEAD
            <div className="flex flex-col items-center gap-4">
              <div className={`text-6xl transition-colors ${isDragActive ? "text-blue-600" : "text-blue-500"}`}>
                <i className="fas fa-cloud-upload-alt"></i>
              </div>
              <div>
                <p className="text-lg font-medium text-gray-900">
                  {isDragActive ? "Drop files here..." : "Click here to upload or drag & drop files"}
                </p>
                <p className="text-sm text-gray-500 mt-1">
                  Select multiple files or <span className="text-blue-600 font-medium">browse from your computer</span>
=======
            <input
              type="file"
              multiple
              accept=".pdf,.doc,.docx,.png,.jpg,.jpeg,.gif"
              onChange={handleFileInput}
              disabled={!authToken}
              className="absolute inset-0 w-full h-full opacity-0 cursor-pointer disabled:cursor-not-allowed"
            />
            <div className="flex flex-col items-center gap-4 pointer-events-none">
              <div className="text-6xl text-blue-500"><i className="fas fa-cloud-upload-alt" style={{
      background: 'linear-gradient(135deg, #3b82f6, #1d4ed8)',
      WebkitBackgroundClip: 'text',
      WebkitTextFillColor: 'transparent',
      backgroundClip: 'text',
      filter: 'drop-shadow(0 2px 4px rgba(59, 130, 246, 0.3))'
    }} ></i></div>
              <div>
                <p className="text-lg font-medium text-gray-900" style={{ 
        fontSize: '18px', 
        fontWeight: '600',
        marginBottom: '8px' 
      }} >
                  {isDragActive ? "Drop files here..." : "Drag & drop files here"}
                </p>
                <p className="text-sm text-gray-500 mt-1">
                  or <span className="text-blue-600 font-medium" style={{
          background: 'linear-gradient(135deg, #3b82f6, #1d4ed8)',
          WebkitBackgroundClip: 'text',
          WebkitTextFillColor: 'transparent',
          backgroundClip: 'text',
          fontWeight: '600',
          textDecoration: 'underline',
          textDecorationColor: '#3b82f6'
        }} >browse files</span> from your computer
>>>>>>> 10692964
                </p>
              </div>
              <div className="flex gap-2 text-xs text-gray-500">
                <span className="px-2 py-1 bg-gray-100 rounded-md" style={{
        background: 'linear-gradient(135deg, #f1f5f9, #e2e8f0)',
        border: '1px solid #cbd5e1',
        borderRadius: '6px',
        fontWeight: '500'
      }} >PDF</span>
                <span className="px-2 py-1 bg-gray-100 rounded-md" style={{
        background: 'linear-gradient(135deg, #f1f5f9, #e2e8f0)',
        border: '1px solid #cbd5e1',
        borderRadius: '6px',
        fontWeight: '500'
      }}>DOC</span>
                <span className="px-2 py-1 bg-gray-100 rounded-md" style={{
        background: 'linear-gradient(135deg, #f1f5f9, #e2e8f0)',
        border: '1px solid #cbd5e1',
        borderRadius: '6px',
        fontWeight: '500'
      }}>DOCX</span>
                <span className="px-2 py-1 bg-gray-100 rounded-md" style={{
        background: 'linear-gradient(135deg, #f1f5f9, #e2e8f0)',
        border: '1px solid #cbd5e1',
        borderRadius: '6px',
        fontWeight: '500'
      }}>Images</span>
              </div>
              {/* {authToken && (
                <div className="text-xs text-gray-400 bg-gray-50 px-3 py-1 rounded-full">
                  <i className="fas fa-mouse-pointer mr-1"></i>
                  Click anywhere in this area to upload
                </div>
              )} */}
            </div>
          </div>
        </div>
      </div>

      {/* Uploaded Files */}
      {uploadedFiles.length > 0 && (
        <div className="bg-white rounded-lg border border-gray-200 shadow-sm">
          <div className="p-6 border-b border-gray-200">
            <h2 className="text-xl font-semibold text-gray-900">Upload Progress</h2>
            <p className="text-sm text-gray-600 mt-1">Track the progress of your document uploads and processing</p>
          </div>
          <div className="p-6">
            <div className="space-y-4">
              {uploadedFiles.map((uploadFile) => {
                const fileIcon = getFileIcon(uploadFile.file.type)
                return (
                  <div key={uploadFile.id} className="flex items-center gap-4 p-4 bg-gray-50 rounded-lg border">
                    <div className="text-2xl text-blue-600"><i className={fileIcon}></i></div>

                    <div className="flex-1 min-w-0">
                      <h4 className="font-medium text-gray-900 truncate">{uploadFile.file.name}</h4>
                      <div className="flex items-center gap-4 mt-1">
                        <span className="text-sm text-gray-500">
                          {(uploadFile.file.size / 1024 / 1024).toFixed(2)} MB
                        </span>
                        <span
                          className={`px-2 py-1 text-xs rounded-full font-medium ${
                            uploadFile.status === "completed"
                              ? "bg-green-100 text-green-800"
                              : uploadFile.status === "error"
                                ? "bg-red-100 text-red-800"
                                : uploadFile.status === "processing"
                                ? "bg-yellow-100 text-yellow-800"
                                : "bg-blue-100 text-blue-800"
                          }`}   style={{
    padding: '6px 12px',
    borderRadius: '20px',
    fontWeight: '600',
    fontSize: '11px',
    textTransform: 'uppercase',
    letterSpacing: '0.5px',
    ...(uploadFile.status === "completed" && {
      background: 'linear-gradient(135deg, #dcfce7, #bbf7d0)',
      color: '#166534',
      border: '1px solid #22c55e',
      boxShadow: '0 2px 4px rgba(34, 197, 94, 0.2)'
    }),
    ...(uploadFile.status === "error" && {
      background: 'linear-gradient(135deg, #fecaca, #fca5a5)',
      color: '#991b1b',
      border: '1px solid #ef4444',
      boxShadow: '0 2px 4px rgba(239, 68, 68, 0.2)'
    }),
    ...(uploadFile.status === "processing" && {
      background: 'linear-gradient(135deg, #fef3c7, #fde68a)',
      color: '#92400e',
      border: '1px solid #f59e0b',
      boxShadow: '0 2px 4px rgba(245, 158, 11, 0.2)'
    }),
    ...(uploadFile.status === "uploading" && {
      background: 'linear-gradient(135deg, #dbeafe, #bfdbfe)',
      color: '#1e40af',
      border: '1px solid #3b82f6',
      boxShadow: '0 2px 4px rgba(59, 130, 246, 0.2)'
    })
  }}
                        >
                          {uploadFile.status === "uploading" && "Uploading"}
                          {uploadFile.status === "processing" && "Processing"}
                          {uploadFile.status === "completed" && "Completed"}
                          {uploadFile.status === "error" && "Error"}
                        </span>
                      </div>

                      {uploadFile.error && (
                        <p className="text-sm text-red-600 mt-1">{uploadFile.error}</p>
                      )}

                      {uploadFile.status !== "completed" && uploadFile.status !== "error" && (
                        <div className="w-full bg-gray-200 rounded-full h-2 mt-2">
                          <div 
                            className="bg-blue-600 h-2 rounded-full transition-all duration-300" 
                            style={{ width: `${uploadFile.progress}%` }}
                          />
                        </div>
                      )}
                    </div>

                    <div className="flex items-center gap-2">
                      {uploadFile.status === "completed" && <span className="text-green-600" text-green-600><i className="fas fa-check-circle"></i></span>}
                      {uploadFile.status === "error" && <span className="text-red-600" style={{
        fontSize: '20px',
        color: '#ef4444',
        filter: 'drop-shadow(0 2px 4px rgba(239, 68, 68, 0.3))'
      }}><i className="fas fa-times-circle"></i></span>}
                      <button 
                        className="px-3 py-1 text-sm border border-gray-300 rounded-md hover:bg-gray-50 transition-colors" 
                        onClick={() => removeFile(uploadFile.id)} 
                        style={{
      background: 'linear-gradient(135deg, #f8fafc, #f1f5f9)',
      border: '1px solid #cbd5e1',
      borderRadius: '6px',
      padding: '8px 12px',
      transition: 'all 0.2s ease',
      cursor: 'pointer'
    }}
                      >
                        <i className="fas fa-times"></i>
                      </button>
                    </div>
                  </div>
                )
              })}
            </div>
          </div>
        </div>
      )}
    </div>
  )
}<|MERGE_RESOLUTION|>--- conflicted
+++ resolved
@@ -1,5 +1,3 @@
-
-
 import React, { useState, useCallback } from "react"
 
 interface UploadedFile {
@@ -27,7 +25,7 @@
 const getStoredAuthToken = () => {
   try {
     // Try to get from localStorage first, then sessionStorage
-    return window.localStorage?.getItem('token') || 
+    return window.localStorage?.getItem('token') ||
            window.sessionStorage?.getItem('token') ||
            'eyJhbGciOiJIUzI1NiIsInR5cCI6IkpXVCJ9.eyJzdWIiOiI3OWQwYmVkNS1jMWMxLTRmYWYtODJkNC1mZWQxYTI4NDcyZDUiLCJlbWFpbCI6InRlc3QxQGdtYWlsLmNvbSIsImV4cCI6MTc1NzMyNzc5OH0.h_P47qNaOhJ9r34alekxTlvXxen45dbTXokBans669c'; // Your actual token as fallback for demo
   } catch (e) {
@@ -40,7 +38,7 @@
   const [uploadedFiles, setUploadedFiles] = useState<UploadedFile[]>([])
   const [isDragActive, setIsDragActive] = useState(false)
   const [authToken, setAuthToken] = useState<string | null>(null)
-  
+
   // Update token on mount and when prop changes
   React.useEffect(() => {
     const token = propAuthToken || getStoredAuthToken();
@@ -154,7 +152,7 @@
 
         // Make actual API call
         const result = await uploadToAPI(uploadFile.file, uploadFile.id)
-        
+
         // Clear progress interval
         clearInterval(progressInterval)
 
@@ -163,9 +161,9 @@
           prev.map((f) => {
             if (f.id === uploadFile.id) {
               if (result.success) {
-                return { 
-                  ...f, 
-                  status: result.status === 'duplicate' ? 'completed' : 'processing', 
+                return {
+                  ...f,
+                  status: result.status === 'duplicate' ? 'completed' : 'processing',
                   progress: 100,
                   documentId: result.document_id
                 }
@@ -181,7 +179,7 @@
         if (result.success && result.status !== 'duplicate') {
           setTimeout(() => {
             setUploadedFiles((prev) =>
-              prev.map((f) => 
+              prev.map((f) =>
                 f.id === uploadFile.id ? { ...f, status: "completed" } : f
               ),
             )
@@ -192,7 +190,7 @@
         // Clear any intervals and mark as error
         setUploadedFiles((prev) =>
           prev.map((f) =>
-            f.id === uploadFile.id 
+            f.id === uploadFile.id
               ? { ...f, status: "error", error: error.message || 'Upload failed' }
               : f
           ),
@@ -207,7 +205,7 @@
 
   const handleDropZoneClick = () => {
     if (!authToken) return
-    
+
     // Create a file input and trigger click
     const fileInput = document.createElement('input')
     fileInput.type = 'file'
@@ -253,7 +251,7 @@
       </div>
 
       {/* Upload Area */}
-      <div className="bg-white rounded-lg border border-gray-200 shadow-sm" >
+      <div className="bg-white rounded-lg border border-gray-200 shadow-sm">
         <div className="p-6 border-b border-gray-200">
           <h2 className="text-xl font-semibold text-gray-900">Document Upload</h2>
           <p className="text-sm text-gray-600 mt-1">
@@ -272,94 +270,69 @@
               ${isDragActive ? "border-blue-500 bg-blue-50" : "border-gray-300 hover:border-blue-400"}
             `}
             style={{
-    background: isDragActive ? 'linear-gradient(135deg, #ebf4ff 0%, #dbeafe 100%)' : 'linear-gradient(135deg, #f8fafc 0%, #f1f5f9 100%)',
-    borderRadius: '12px',
-    boxShadow: isDragActive ? '0 8px 25px rgba(59, 130, 246, 0.15)' : '0 4px 6px rgba(0, 0, 0, 0.05)',
-    transform: isDragActive ? 'scale(1.02)' : 'scale(1)',
-    transition: 'all 0.3s cubic-bezier(0.4, 0, 0.2, 1)'
-  }}
+              background: isDragActive ? 'linear-gradient(135deg, #ebf4ff 0%, #dbeafe 100%)' : 'linear-gradient(135deg, #f8fafc 0%, #f1f5f9 100%)',
+              borderRadius: '12px',
+              boxShadow: isDragActive ? '0 8px 25px rgba(59, 130, 246, 0.15)' : '0 4px 6px rgba(0, 0, 0, 0.05)',
+              transform: isDragActive ? 'scale(1.02)' : 'scale(1)',
+              transition: 'all 0.3s cubic-bezier(0.4, 0, 0.2, 1)'
+            }}
           >
-<<<<<<< HEAD
             <div className="flex flex-col items-center gap-4">
-              <div className={`text-6xl transition-colors ${isDragActive ? "text-blue-600" : "text-blue-500"}`}>
-                <i className="fas fa-cloud-upload-alt"></i>
+              <div className="text-6xl text-blue-500">
+                <i className="fas fa-cloud-upload-alt" style={{
+                  background: 'linear-gradient(135deg, #3b82f6, #1d4ed8)',
+                  WebkitBackgroundClip: 'text',
+                  WebkitTextFillColor: 'transparent',
+                  backgroundClip: 'text',
+                  filter: 'drop-shadow(0 2px 4px rgba(59, 130, 246, 0.3))'
+                }}></i>
               </div>
               <div>
-                <p className="text-lg font-medium text-gray-900">
+                <p className="text-lg font-medium text-gray-900" style={{
+                  fontSize: '18px',
+                  fontWeight: '600',
+                  marginBottom: '8px'
+                }}>
                   {isDragActive ? "Drop files here..." : "Click here to upload or drag & drop files"}
                 </p>
                 <p className="text-sm text-gray-500 mt-1">
-                  Select multiple files or <span className="text-blue-600 font-medium">browse from your computer</span>
-=======
-            <input
-              type="file"
-              multiple
-              accept=".pdf,.doc,.docx,.png,.jpg,.jpeg,.gif"
-              onChange={handleFileInput}
-              disabled={!authToken}
-              className="absolute inset-0 w-full h-full opacity-0 cursor-pointer disabled:cursor-not-allowed"
-            />
-            <div className="flex flex-col items-center gap-4 pointer-events-none">
-              <div className="text-6xl text-blue-500"><i className="fas fa-cloud-upload-alt" style={{
-      background: 'linear-gradient(135deg, #3b82f6, #1d4ed8)',
-      WebkitBackgroundClip: 'text',
-      WebkitTextFillColor: 'transparent',
-      backgroundClip: 'text',
-      filter: 'drop-shadow(0 2px 4px rgba(59, 130, 246, 0.3))'
-    }} ></i></div>
-              <div>
-                <p className="text-lg font-medium text-gray-900" style={{ 
-        fontSize: '18px', 
-        fontWeight: '600',
-        marginBottom: '8px' 
-      }} >
-                  {isDragActive ? "Drop files here..." : "Drag & drop files here"}
-                </p>
-                <p className="text-sm text-gray-500 mt-1">
-                  or <span className="text-blue-600 font-medium" style={{
-          background: 'linear-gradient(135deg, #3b82f6, #1d4ed8)',
-          WebkitBackgroundClip: 'text',
-          WebkitTextFillColor: 'transparent',
-          backgroundClip: 'text',
-          fontWeight: '600',
-          textDecoration: 'underline',
-          textDecorationColor: '#3b82f6'
-        }} >browse files</span> from your computer
->>>>>>> 10692964
+                  Select multiple files or <span className="text-blue-600 font-medium" style={{
+                    background: 'linear-gradient(135deg, #3b82f6, #1d4ed8)',
+                    WebkitBackgroundClip: 'text',
+                    WebkitTextFillColor: 'transparent',
+                    backgroundClip: 'text',
+                    fontWeight: '600',
+                    textDecoration: 'underline',
+                    textDecorationColor: '#3b82f6'
+                  }}>browse from your computer</span>
                 </p>
               </div>
               <div className="flex gap-2 text-xs text-gray-500">
                 <span className="px-2 py-1 bg-gray-100 rounded-md" style={{
-        background: 'linear-gradient(135deg, #f1f5f9, #e2e8f0)',
-        border: '1px solid #cbd5e1',
-        borderRadius: '6px',
-        fontWeight: '500'
-      }} >PDF</span>
+                  background: 'linear-gradient(135deg, #f1f5f9, #e2e8f0)',
+                  border: '1px solid #cbd5e1',
+                  borderRadius: '6px',
+                  fontWeight: '500'
+                }}>PDF</span>
                 <span className="px-2 py-1 bg-gray-100 rounded-md" style={{
-        background: 'linear-gradient(135deg, #f1f5f9, #e2e8f0)',
-        border: '1px solid #cbd5e1',
-        borderRadius: '6px',
-        fontWeight: '500'
-      }}>DOC</span>
+                  background: 'linear-gradient(135deg, #f1f5f9, #e2e8f0)',
+                  border: '1px solid #cbd5e1',
+                  borderRadius: '6px',
+                  fontWeight: '500'
+                }}>DOC</span>
                 <span className="px-2 py-1 bg-gray-100 rounded-md" style={{
-        background: 'linear-gradient(135deg, #f1f5f9, #e2e8f0)',
-        border: '1px solid #cbd5e1',
-        borderRadius: '6px',
-        fontWeight: '500'
-      }}>DOCX</span>
+                  background: 'linear-gradient(135deg, #f1f5f9, #e2e8f0)',
+                  border: '1px solid #cbd5e1',
+                  borderRadius: '6px',
+                  fontWeight: '500'
+                }}>DOCX</span>
                 <span className="px-2 py-1 bg-gray-100 rounded-md" style={{
-        background: 'linear-gradient(135deg, #f1f5f9, #e2e8f0)',
-        border: '1px solid #cbd5e1',
-        borderRadius: '6px',
-        fontWeight: '500'
-      }}>Images</span>
+                  background: 'linear-gradient(135deg, #f1f5f9, #e2e8f0)',
+                  border: '1px solid #cbd5e1',
+                  borderRadius: '6px',
+                  fontWeight: '500'
+                }}>Images</span>
               </div>
-              {/* {authToken && (
-                <div className="text-xs text-gray-400 bg-gray-50 px-3 py-1 rounded-full">
-                  <i className="fas fa-mouse-pointer mr-1"></i>
-                  Click anywhere in this area to upload
-                </div>
-              )} */}
             </div>
           </div>
         </div>
@@ -395,38 +368,39 @@
                                 : uploadFile.status === "processing"
                                 ? "bg-yellow-100 text-yellow-800"
                                 : "bg-blue-100 text-blue-800"
-                          }`}   style={{
-    padding: '6px 12px',
-    borderRadius: '20px',
-    fontWeight: '600',
-    fontSize: '11px',
-    textTransform: 'uppercase',
-    letterSpacing: '0.5px',
-    ...(uploadFile.status === "completed" && {
-      background: 'linear-gradient(135deg, #dcfce7, #bbf7d0)',
-      color: '#166534',
-      border: '1px solid #22c55e',
-      boxShadow: '0 2px 4px rgba(34, 197, 94, 0.2)'
-    }),
-    ...(uploadFile.status === "error" && {
-      background: 'linear-gradient(135deg, #fecaca, #fca5a5)',
-      color: '#991b1b',
-      border: '1px solid #ef4444',
-      boxShadow: '0 2px 4px rgba(239, 68, 68, 0.2)'
-    }),
-    ...(uploadFile.status === "processing" && {
-      background: 'linear-gradient(135deg, #fef3c7, #fde68a)',
-      color: '#92400e',
-      border: '1px solid #f59e0b',
-      boxShadow: '0 2px 4px rgba(245, 158, 11, 0.2)'
-    }),
-    ...(uploadFile.status === "uploading" && {
-      background: 'linear-gradient(135deg, #dbeafe, #bfdbfe)',
-      color: '#1e40af',
-      border: '1px solid #3b82f6',
-      boxShadow: '0 2px 4px rgba(59, 130, 246, 0.2)'
-    })
-  }}
+                          }`}
+                          style={{
+                            padding: '6px 12px',
+                            borderRadius: '20px',
+                            fontWeight: '600',
+                            fontSize: '11px',
+                            textTransform: 'uppercase',
+                            letterSpacing: '0.5px',
+                            ...(uploadFile.status === "completed" && {
+                              background: 'linear-gradient(135deg, #dcfce7, #bbf7d0)',
+                              color: '#166534',
+                              border: '1px solid #22c55e',
+                              boxShadow: '0 2px 4px rgba(34, 197, 94, 0.2)'
+                            }),
+                            ...(uploadFile.status === "error" && {
+                              background: 'linear-gradient(135deg, #fecaca, #fca5a5)',
+                              color: '#991b1b',
+                              border: '1px solid #ef4444',
+                              boxShadow: '0 2px 4px rgba(239, 68, 68, 0.2)'
+                            }),
+                            ...(uploadFile.status === "processing" && {
+                              background: 'linear-gradient(135deg, #fef3c7, #fde68a)',
+                              color: '#92400e',
+                              border: '1px solid #f59e0b',
+                              boxShadow: '0 2px 4px rgba(245, 158, 11, 0.2)'
+                            }),
+                            ...(uploadFile.status === "uploading" && {
+                              background: 'linear-gradient(135deg, #dbeafe, #bfdbfe)',
+                              color: '#1e40af',
+                              border: '1px solid #3b82f6',
+                              boxShadow: '0 2px 4px rgba(59, 130, 246, 0.2)'
+                            })
+                          }}
                         >
                           {uploadFile.status === "uploading" && "Uploading"}
                           {uploadFile.status === "processing" && "Processing"}
@@ -441,8 +415,8 @@
 
                       {uploadFile.status !== "completed" && uploadFile.status !== "error" && (
                         <div className="w-full bg-gray-200 rounded-full h-2 mt-2">
-                          <div 
-                            className="bg-blue-600 h-2 rounded-full transition-all duration-300" 
+                          <div
+                            className="bg-blue-600 h-2 rounded-full transition-all duration-300"
                             style={{ width: `${uploadFile.progress}%` }}
                           />
                         </div>
@@ -450,23 +424,27 @@
                     </div>
 
                     <div className="flex items-center gap-2">
-                      {uploadFile.status === "completed" && <span className="text-green-600" text-green-600><i className="fas fa-check-circle"></i></span>}
+                      {uploadFile.status === "completed" && <span className="text-green-600" style={{
+                        fontSize: '20px',
+                        color: '#22c55e',
+                        filter: 'drop-shadow(0 2px 4px rgba(34, 197, 94, 0.3))'
+                      }}><i className="fas fa-check-circle"></i></span>}
                       {uploadFile.status === "error" && <span className="text-red-600" style={{
-        fontSize: '20px',
-        color: '#ef4444',
-        filter: 'drop-shadow(0 2px 4px rgba(239, 68, 68, 0.3))'
-      }}><i className="fas fa-times-circle"></i></span>}
-                      <button 
-                        className="px-3 py-1 text-sm border border-gray-300 rounded-md hover:bg-gray-50 transition-colors" 
-                        onClick={() => removeFile(uploadFile.id)} 
+                        fontSize: '20px',
+                        color: '#ef4444',
+                        filter: 'drop-shadow(0 2px 4px rgba(239, 68, 68, 0.3))'
+                      }}><i className="fas fa-times-circle"></i></span>}
+                      <button
+                        className="px-3 py-1 text-sm border border-gray-300 rounded-md hover:bg-gray-50 transition-colors"
+                        onClick={() => removeFile(uploadFile.id)}
                         style={{
-      background: 'linear-gradient(135deg, #f8fafc, #f1f5f9)',
-      border: '1px solid #cbd5e1',
-      borderRadius: '6px',
-      padding: '8px 12px',
-      transition: 'all 0.2s ease',
-      cursor: 'pointer'
-    }}
+                          background: 'linear-gradient(135deg, #f8fafc, #f1f5f9)',
+                          border: '1px solid #cbd5e1',
+                          borderRadius: '6px',
+                          padding: '8px 12px',
+                          transition: 'all 0.2s ease',
+                          cursor: 'pointer'
+                        }}
                       >
                         <i className="fas fa-times"></i>
                       </button>
