--- conflicted
+++ resolved
@@ -1,10 +1,4 @@
-<<<<<<< HEAD
 //****************************CSS */
-=======
-
-
-
->>>>>>> 6222300c
 import { useState, useEffect, useMemo } from "react"
 import './Dashboard.css' // Import the CSS file
 import '../../styles/components.css';
@@ -237,19 +231,17 @@
   const [loading, setLoading] = useState(true)
   const [error, setError] = useState<string | null>(null)
   const [documentsWithSummary, setDocumentsWithSummary] = useState<DocumentWithSummary[]>([])
-<<<<<<< HEAD
+  // Chat and modal states
   const [activeView, setActiveView] = useState<'documents' | 'chat'>('documents')
   const [selectedDocument, setSelectedDocument] = useState<any>(null)
   const [summaryModalOpen, setSummaryModalOpen] = useState(false)
   const [selectedDocumentForSummary, setSelectedDocumentForSummary] = useState<{id: string, name: string} | null>(null)
-=======
   
-  // Add these state variables for document preview
+  // Document preview states
   const [previewDocument, setPreviewDocument] = useState<DocumentWithSummary | null>(null)
   const [showPreview, setShowPreview] = useState(false)
   const [previewUrl, setPreviewUrl] = useState<string | null>(null)
   const [loadingPreview, setLoadingPreview] = useState(false)
->>>>>>> 6222300c
 
   // Summary options configuration
   const summaryOptions: SummaryOption[] = [
@@ -276,18 +268,18 @@
     }
   ]
 
-  // Mock token for demo - in real app this would come from auth context
+  // JWT token handling
   const getToken = () => {
     const token = localStorage.getItem("token")
     return token
   }
 
-  // Add this function to handle document preview
+  // Document preview handler
   const previewDocumentHandler = async (doc: DocumentWithSummary) => {
     setLoadingPreview(true)
     setPreviewDocument(doc)
     setShowPreview(true)
-    
+
     try {
       const token = getToken()
       if (!token) return
@@ -314,14 +306,14 @@
     }
   }
 
-  // Add this function to close the preview
+  // Close preview
   const closePreview = () => {
     setShowPreview(false)
     setPreviewDocument(null)
     setPreviewUrl(null)
   }
 
-  // Fetch user documents
+  // Fetch user documents with JWT authentication and fallback
   useEffect(() => {
     const fetchDocuments = async () => {
       const tryFallback = async () => {
@@ -371,7 +363,6 @@
         }
 
         if (!response.ok) {
-          // Try fallback if primary fails
           await tryFallback()
           return
         }
@@ -450,12 +441,11 @@
   const recentDocuments = useMemo((): DocumentWithSummary[] => {
     const formatted = documents
       .sort((a, b) => new Date(b.upload_date).getTime() - new Date(a.upload_date).getTime())
-      //.slice(0, 5) // Show more documents
       .map((doc): DocumentWithSummary => ({
         id: doc.id,
         name: doc.original_filename,
         type: doc.content_type?.split("/")[1]?.toUpperCase() || "FILE",
-        status: doc.processing_status === "completed" ? "Completed" : 
+        status: doc.processing_status === "completed" ? "Completed" :
                 doc.processing_status === "processing" ? "Processing" : "Failed",
         uploadedAt: formatRelativeTime(doc.upload_date),
         confidence: doc.processing_status === "completed" ? 95 : null,
@@ -466,250 +456,23 @@
         generatingNew: false,
         summaryError: null
       }))
-    
+
     setDocumentsWithSummary(formatted)
     return formatted
   }, [documents])
 
-  // Toggle summary options for a document
-  const toggleSummaryOptions = (docId: string) => {
-    setDocumentsWithSummary(prev => prev.map(doc => {
-      if (doc.id === docId) {
-        const newShowState = !doc.showSummaryOptions
-        return { 
-          ...doc, 
-          showSummaryOptions: newShowState,
-          selectedModel: newShowState ? doc.selectedModel : null,
-          currentSummary: newShowState ? doc.currentSummary : null,
-          summaryError: null
-        }
-      }
-      return { ...doc, showSummaryOptions: false }
-    }))
-  }
-
-  // Select a model and fetch summary for that model
-  const selectModel = async (docId: string, modelId: string) => {
-    setDocumentsWithSummary(prev => prev.map(doc => 
-      doc.id === docId 
-        ? { 
-            ...doc, 
-            selectedModel: modelId, 
-            loadingSummary: true, 
-            summaryError: null,
-            currentSummary: null 
-          } 
-        : doc
-    ))
-
-    try {
-      const token = getToken()
-      if (!token) return
-
-      const response = await fetch(`http://localhost:8000/api/summarize/document/${docId}`, {
-        headers: {
-          "Authorization": `Bearer ${token}`,
-          "Content-Type": "application/json",
-        },
-      })
-
-      if (response.status === 401) {
-        localStorage.removeItem("token")
-        localStorage.removeItem("user")
-        setError("Session expired. Please log in again.")
-        return
-      }
-
-      if (response.ok) {
-        const data = await response.json()
-        if (data.success && data.summaries) {
-          const matchingSummaries = data.summaries.filter((summary: Summary) => 
-            summary.summary_type === modelId || 
-            summary.summary_type.toLowerCase() === modelId.toLowerCase() ||
-            summary.summary_type.replace(/[\s_-]/g, '').toLowerCase() === modelId.replace(/[\s_-]/g, '').toLowerCase()
-          )
-
-          if (matchingSummaries.length > 0) {
-            const latestSummary = matchingSummaries.sort((a: Summary, b: Summary) => 
-              new Date(b.created_at).getTime() - new Date(a.created_at).getTime()
-            )[0]
-
-            setDocumentsWithSummary(prev => prev.map(doc => 
-              doc.id === docId 
-                ? { 
-                    ...doc, 
-                    currentSummary: latestSummary,
-                    loadingSummary: false
-                  }
-                : doc
-            ))
-          } else {
-            setDocumentsWithSummary(prev => prev.map(doc => 
-              doc.id === docId 
-                ? { 
-                    ...doc, 
-                    currentSummary: null,
-                    loadingSummary: false
-                  }
-                : doc
-            ))
-          }
-        } else {
-          setDocumentsWithSummary(prev => prev.map(doc => 
-            doc.id === docId 
-              ? { 
-                  ...doc, 
-                  currentSummary: null,
-                  loadingSummary: false
-                }
-              : doc
-          ))
-        }
-      } else {
-        console.error("Failed to fetch summaries")
-        setDocumentsWithSummary(prev => prev.map(doc => 
-          doc.id === docId 
-            ? { 
-                ...doc, 
-                loadingSummary: false,
-                summaryError: "Failed to load summary"
-              }
-            : doc
-        ))
-      }
-    } catch (err) {
-      console.error("Error fetching summaries:", err)
-      setDocumentsWithSummary(prev => prev.map(doc => 
-        doc.id === docId 
-          ? { 
-              ...doc, 
-              loadingSummary: false, 
-              summaryError: "Failed to load summary" 
-            }
-          : doc
-      ))
-    }
-  }
-
-  // Generate new summary
-  const generateSummary = async (docId: string, summaryType: string) => {
-    setDocumentsWithSummary(prev => prev.map(doc => 
-      doc.id === docId ? { ...doc, generatingNew: true, summaryError: null } : doc
-    ))
-
-    try {
-      const token = getToken()
-      if (!token) return
-
-      const response = await fetch("http://localhost:8000/api/summarize/", {
-        method: "POST",
-        headers: {
-          "Authorization": `Bearer ${token}`,
-          "Content-Type": "application/json",
-        },
-        body: JSON.stringify({
-          document_id: docId,
-          summary_type: summaryType
-        })
-      })
-
-      if (response.status === 401) {
-        localStorage.removeItem("token")
-        localStorage.removeItem("user")
-        setError("Session expired. Please log in again.")
-        return
-      }
-
-      if (!response.ok) {
-        const errorData = await response.json()
-        throw new Error(errorData.detail || "Failed to generate summary")
-      }
-
-      const data = await response.json()
-      
-      if (data.success) {
-        const newSummary: Summary = {
-          id: Date.now(),
-          summary_type: data.summary_type,
-          summary_text: data.summary_text,
-          word_count: data.word_count,
-          model_used: data.model_used,
-          created_at: data.created_at,
-          from_cache: data.from_cache,
-          document_type: data.document_type,
-          key_points: data.key_points
-        }
-
-        setDocumentsWithSummary(prev => prev.map(doc => 
-          doc.id === docId 
-            ? { 
-                ...doc, 
-                currentSummary: newSummary,
-                generatingNew: false
-              }
-            : doc
-        ))
-      } else {
-        throw new Error("Summary generation failed")
-      }
-    } catch (err: any) {
-      console.error("Error generating summary:", err)
-      setDocumentsWithSummary(prev => prev.map(doc => 
-        doc.id === docId 
-          ? { 
-              ...doc, 
-              generatingNew: false, 
-              summaryError: `Failed to generate summary: ${err.message}` 
-            }
-          : doc
-      ))
-    }
-  }
-
-  const formatDate = (dateString: string) => {
-    return new Date(dateString).toLocaleString()
-  }
-
-  const getSummaryTypeColor = (type: string) => {
-    const colors: { [key: string]: string } = {
-      "Brief Summary": "status-badge status-completed",
-      "brief": "status-badge status-completed",
-      "Detailed Summary": "status-badge status-processing", 
-      "detailed": "status-badge status-processing",
-      "Domain Specific Summary": "status-badge",
-      "Domain-Specific": "status-badge",
-      "domain_specific": "status-badge"
-    }
-    return colors[type] || "status-badge"
-  }
-
-  const copyToClipboard = async (text: string) => {
-    try {
-      await navigator.clipboard.writeText(text)
-      // You could add a toast notification here
-    } catch (err) {
-      console.error('Failed to copy text: ', err)
-    }
-  }
-
+  // Other handler functions
   const handleChatWithDoc = (doc: DocumentWithSummary) => {
     setSelectedDocument(doc)
     setActiveView('chat')
   }
 
   const handleSummarizeDoc = (doc: DocumentWithSummary) => {
-    console.log('Summarize button clicked for doc:', doc.name)
     setSelectedDocumentForSummary({
       id: doc.id,
       name: doc.name
     })
     setSummaryModalOpen(true)
-    console.log('Modal should be open now')
-  }
-
-  const closeSummaryModal = () => {
-    setSummaryModalOpen(false)
-    setSelectedDocumentForSummary(null)
   }
 
   if (loading) {
@@ -739,8 +502,7 @@
   return (
     <div className="main-container">
       <div className="max-w-7xl mx-auto space-y-6">
-
-        {/* Stats Grid - Single Compact Row */}
+        {/* Stats Grid */}
         <div className="grid grid-cols-4 gap-4">
           {stats.map((stat) => (
             <div key={stat.title} className="stats-card fade-in">
@@ -758,106 +520,38 @@
           ))}
         </div>
 
-        {/* Search and Chat Feature - Exact Qwen Structure */}
+        {/* Search and Chat Feature */}
         <div className="feature-container">
-          {/* Tabs */}
           <div className="tabs-container d-flex">
-            <button 
+            <button
               className={`tab-btn ${activeView === 'documents' ? 'active' : ''}`}
               onClick={() => setActiveView('documents')}
             >
               <i className="fas fa-search me-2"></i>Search Documents
             </button>
-            <button 
+            <button
               className={`tab-btn ${activeView === 'chat' ? 'active' : ''}`}
               onClick={() => setActiveView('chat')}
             >
               <i className="fas fa-robot me-2"></i>Ask DocuMind AI
             </button>
           </div>
-<<<<<<< HEAD
-=======
-          <div className="p-6">
-            {documentsWithSummary.length === 0 ? (
-              <div className="empty-state">
-                <div className="empty-state-icon">📄</div>
-                <p>No documents uploaded yet.</p>
-              </div>
-            ) : (
-              <div className="space-y-4">
-                {documentsWithSummary.map((doc) => (
-                  <div key={doc.id} className="document-card">
-                    {/* Document Card */}
-                    <div className="document-card-header">
-                      <div className="flex items-center justify-between mb-3">
-                        <div className="flex-1">
-                          <h4 className="font-medium text-gray-900">{doc.name}</h4>
-                          <div className="flex items-center gap-4 mt-1">
-                            <span className="status-badge">{doc.type}</span>
-                            <span className="text-xs text-gray-500">{doc.uploadedAt}</span>
-                          </div>
-                        </div>
-                        <div className="flex items-center gap-3">
-                          {doc.confidence !== null && (
-                            <div className="text-right">
-                              <div className="text-sm font-medium">{doc.confidence}%</div>
-                              <div className="progress-bar w-16">
-                                <div 
-                                  className="progress-fill" 
-                                  style={{ width: `${doc.confidence}%` }}
-                                ></div>
-                              </div>
-                            </div>
-                          )}
-                          <span className={`${
-                            doc.status === "Completed" ? "status-completed" : 
-                            doc.status === "Processing" ? "status-processing" : "status-failed"
-                          }`}>
-                            {doc.status}
-                          </span>
-                        </div>
-                      </div>
-                      {/* Updated buttons section with document preview */}
-                      <div className="flex gap-3">
-                        <button 
-                          onClick={() => toggleSummaryOptions(doc.id)}
-                          className="btn btn-primary flex-1"
-                        >
-                          <span className="text-lg">📊</span>
-                          {doc.showSummaryOptions ? 'Hide Summary' : 'Summarize'}
-                        </button>
-                        <button 
-                          onClick={() => previewDocumentHandler(doc)}
-                          className="btn btn-secondary flex-1"
-                        >
-                          <span className="text-lg">👁️</span>
-                          View Document
-                        </button>
-                        <button className="btn btn-success flex-1">
-                          <span className="text-lg">💬</span>
-                          Chat with Doc
-                        </button>
-                      </div>
-                    </div>
->>>>>>> 6222300c
-
-          {/* Tab Content */}
+
           <div className="tab-content-container">
-            {/* Search Tab */}
             {activeView === 'documents' && (
               <div id="search-tab" className="tab-content active">
                 <div className="search-input-group">
                   <span className="search-icon"><i className="fas fa-search"></i></span>
-                  <input 
-                    type="text" 
-                    className="form-control" 
+                  <input
+                    type="text"
+                    className="form-control"
                     placeholder="Search across all your documents..."
                   />
                 </div>
 
                 <div id="searchResults">
                   <h5 className="mb-4"><i className="fas fa-history me-2"></i>Recent Documents</h5>
-                  
+
                   {documentsWithSummary.length === 0 ? (
                     <div className="text-center py-5">
                       <i className="fas fa-file-alt" style={{fontSize: '4rem', color: '#dee2e6'}}></i>
@@ -882,23 +576,23 @@
                               PDF • 2.4 MB • Last accessed: {doc.uploadedAt}
                             </div>
                             <div className="result-actions">
-                              <button 
+                              <button
                                 className="btn summarize-btn"
-                                onClick={() => {
-                                  setSelectedDocumentForSummary({
-                                    id: doc.id,
-                                    name: doc.name
-                                  });
-                                  setSummaryModalOpen(true);
-                                }}
+                                onClick={() => handleSummarizeDoc(doc)}
                               >
                                 <i className="fas fa-file-contract me-1"></i>Summarize
                               </button>
-                              <button 
+                              <button
                                 className="btn chat-doc-btn"
                                 onClick={() => handleChatWithDoc(doc)}
                               >
                                 <i className="fas fa-comments me-1"></i>Chat with Doc
+                              </button>
+                              <button
+                                onClick={() => previewDocumentHandler(doc)}
+                                className="btn btn-secondary"
+                              >
+                                <i className="fas fa-eye me-1"></i>Preview
                               </button>
                             </div>
                           </div>
@@ -907,58 +601,14 @@
                     ))
                   )}
                 </div>
-              </div>
-            )}
-
-            {/* Chat Tab */}
-            {activeView === 'chat' && (
-              <div className="tab-content active">
-                {selectedDocument && (
-                  <div className="selected-document-context">
-                    <div className="context-header">
-                      <i className="fas fa-file-alt"></i>
-                      <span>Chatting about: {selectedDocument.filename}</span>
-                      <button 
-                        className="btn btn-sm btn-outline-secondary"
-                        onClick={() => setSelectedDocument(null)}
-                      >
-                        <i className="fas fa-times"></i>
-                      </button>
-                    </div>
-                  </div>
-                )}
-                <div className="chat-messages">
-                  <div className="message bot">
-                    <div className="message-content">
-                      {selectedDocument 
-                        ? `Hello! I'm ready to help you with "${selectedDocument.name}". What would you like to know about this document?`
-                        : "Hello! I'm DocuMind AI. I can help you analyze and understand your documents. What would you like to know?"
-                      }
-                    </div>
-                  </div>
-                  {selectedDocument && (
-                    <div className="message bot">
-                      <div className="message-content">
-                        I can see you've selected "{selectedDocument.name}". I can help you:
-                        <ul>
-                          <li>Summarize key points</li>
-                          <li>Answer specific questions about the content</li>
-                          <li>Extract important data or insights</li>
-                          <li>Compare with other documents</li>
-                        </ul>
-                        What would you like to explore?
-                      </div>
-                    </div>
-                  )}
-                </div>
                 <div className="chat-input-group">
-                  <input 
-                    type="text" 
-                    className="form-control" 
-                    placeholder={selectedDocument 
-                      ? `Ask about ${selectedDocument.name}...` 
+                  <input
+                    type="text"
+                    className="form-control"
+                    placeholder={selectedDocument
+                      ? `Ask about ${selectedDocument.name}...`
                       : "Ask DocuMind AI anything about your documents..."
-                    } 
+                    }
                   />
                   <button className="btn btn-primary">
                     <i className="fas fa-paper-plane"></i>
@@ -969,258 +619,23 @@
           </div>
         </div>
 
-<<<<<<< HEAD
-        {/* Content Area */}
-        <div className="grid grid-cols-12 gap-6">
-          {/* Right Side - Quick Actions */}
-          <div className="col-span-12">
-            <div className="bg-white rounded-xl shadow-lg border border-gray-200 p-6">
-              <div className="section-header mb-4">
-                <h2 className="text-lg font-semibold text-gray-900 flex items-center gap-2">
-                  <i className="fas fa-bolt"></i> Quick Actions
-                </h2>
-                <p className="text-gray-600 text-sm mt-1">Common tasks and shortcuts</p>
-              </div>
-              <div className="grid grid-cols-1 md:grid-cols-4 gap-4">
-                <button className="flex items-center gap-3 p-4 bg-blue-50 hover:bg-blue-100 rounded-lg transition-colors text-left">
-                  <i className="fas fa-cloud-upload-alt text-blue-600 text-xl"></i>
-                  <div>
-                    <div className="font-medium text-gray-900">Upload Document</div>
-                    <div className="text-sm text-gray-600">Add new files for analysis</div>
-                  </div>
-                </button>
-                <button className="flex items-center gap-3 p-4 bg-green-50 hover:bg-green-100 rounded-lg transition-colors text-left">
-                  <i className="fas fa-brain text-green-600 text-xl"></i>
-                  <div>
-                    <div className="font-medium text-gray-900">Summarize</div>
-                    <div className="text-sm text-gray-600">Generate AI summaries</div>
-                  </div>
-                </button>
-                <button className="flex items-center gap-3 p-4 bg-purple-50 hover:bg-purple-100 rounded-lg transition-colors text-left">
-                  <i className="fas fa-search text-purple-600 text-xl"></i>
-                  <div>
-                    <div className="font-medium text-gray-900">Search</div>
-                    <div className="text-sm text-gray-600">Find content in documents</div>
-                  </div>
-                </button>
-                <button className="flex items-center gap-3 p-4 bg-orange-50 hover:bg-orange-100 rounded-lg transition-colors text-left">
-                  <i className="fas fa-chart-bar text-orange-600 text-xl"></i>
-                  <div>
-                    <div className="font-medium text-gray-900">Analytics</div>
-                    <div className="text-sm text-gray-600">View processing insights</div>
-                  </div>
-                </button>
-              </div>
-            </div>
-          </div>
-        </div>
-      </div>
-
-      {/* Working Modal */}
-      {summaryModalOpen && selectedDocumentForSummary && (
-        <div 
-          style={{
-            position: 'fixed',
-            top: 0,
-            left: 0,
-            right: 0,
-            bottom: 0,
-            backgroundColor: 'rgba(0, 0, 0, 0.5)',
-            display: 'flex',
-            alignItems: 'center',
-            justifyContent: 'center',
-            zIndex: 9999
-          }}
-          onClick={() => setSummaryModalOpen(false)}
-        >
-          <div 
-            style={{
-              backgroundColor: 'white',
-              borderRadius: '8px',
-              maxWidth: '800px',
-              width: '90%',
-              maxHeight: '90vh',
-              overflow: 'auto',
-              boxShadow: '0 10px 25px rgba(0, 0, 0, 0.2)'
-            }}
-            onClick={(e) => e.stopPropagation()}
-          >
-            {/* Modal Header */}
-            <div style={{ padding: '1.5rem', borderBottom: '1px solid #dee2e6', display: 'flex', justifyContent: 'space-between', alignItems: 'center' }}>
-              <h5 style={{ margin: 0, fontSize: '1.25rem', fontWeight: '600' }}>Document Summary</h5>
-              <button 
-                onClick={() => setSummaryModalOpen(false)}
-                style={{ 
-                  background: 'none',
-                  border: 'none', 
-                  fontSize: '2.2rem', 
-                  cursor: 'pointer',
-                  color: '#6c757d',
-                  display: 'flex',
-                  alignItems: 'center',
-                  justifyContent: 'center',
-                  fontWeight: 'bold',
-                  transition: 'all 0.2s ease'
-                }}
-                onMouseEnter={(e) => (e.target as HTMLButtonElement).style.color = '#495057'}
-                onMouseLeave={(e) => (e.target as HTMLButtonElement).style.color = '#6c757d'}
-              >
-                ×
-              </button>
-            </div>
-
-            {/* Modal Body */}
-            <div style={{ padding: '1.5rem' }}>
-              {/* Document Info */}
-              <div style={{ marginBottom: '1rem' }}>
-                <strong>Document:</strong> {selectedDocumentForSummary.name}
-              </div>
-
-              {/* Model Selection and Regenerate */}
-              <div style={{ display: 'flex', alignItems: 'end', gap: '1rem', marginBottom: '1.5rem' }}>
-                <div style={{ flex: 1 }}>
-                  <label style={{ display: 'block', marginBottom: '0.5rem', fontWeight: '500' }}>
-                    Summarization Model:
-                  </label>
-                  <select 
-                    style={{ 
-                      width: '100%', 
-                      padding: '0.5rem', 
-                      border: '1px solid #ced4da', 
-                      borderRadius: '4px',
-                      fontSize: '1rem'
-                    }}
-                  >
-                    <option value="pegasus">Pegasus (Default - High Quality)</option>
-                    <option value="bart">BART (Balanced)</option>
-                    <option value="t5">T5 (Flexible for Technical Docs)</option>
-                  </select>
-                </div>
-                <button 
-                  style={{
-                    padding: '0.5rem 1rem',
-                    backgroundColor: '#007bff',
-                    color: 'white',
-                    border: 'none',
-                    borderRadius: '4px',
-                    cursor: 'pointer',
-                    display: 'flex',
-                    alignItems: 'center',
-                    gap: '0.5rem'
-                  }}
-                >
-                  <i className="fas fa-sync-alt"></i>
-                  Regenerate
-                </button>
-              </div>
-
-              {/* Summary Metadata */}
-              <div style={{ 
-                display: 'grid', 
-                gridTemplateColumns: 'repeat(4, 1fr)', 
-                gap: '1rem', 
-                marginBottom: '1rem',
-                padding: '1rem',
-                backgroundColor: '#f8f9fa',
-                borderRadius: '4px'
-              }}>
-                <div>
-                  <small style={{ color: '#6c757d' }}>Word Count:</small><br />
-                  <span>245</span>
-                </div>
-                <div>
-                  <small style={{ color: '#6c757d' }}>Model:</small><br />
-                  <span>Pegasus</span>
-                </div>
-                <div>
-                  <small style={{ color: '#6c757d' }}>Cache:</small><br />
-                  <span style={{ 
-                    backgroundColor: '#28a745', 
-                    color: 'white', 
-                    padding: '0.25rem 0.5rem', 
-                    borderRadius: '4px', 
-                    fontSize: '0.75rem' 
-                  }}>
-                    Cached
-                  </span>
-                </div>
-                <div>
-                  <small style={{ color: '#6c757d' }}>Generated:</small><br />
-                  <span>Just now</span>
-                </div>
-              </div>
-
-              {/* Summary Content */}
-              <div style={{ 
-                border: '1px solid #dee2e6', 
-                borderRadius: '4px', 
-                padding: '1rem', 
-                backgroundColor: '#f8f9fa',
-                marginBottom: '1rem'
-              }}>
-                This document provides a comprehensive overview of computer vision fundamentals and applications. Key growth drivers included expansion in international markets and successful launch of new product lines. Operating expenses increased by 8%, primarily due to R&D investments. Net profit margin improved to 18.5% from 17.2% last year.
-              </div>
-
-              {/* Key Points */}
-              <div>
-                <h6 style={{ marginBottom: '0.5rem' }}>Key Points:</h6>
-                <ul style={{ paddingLeft: '1.5rem' }}>
-                  <li>Computer vision fundamentals covered comprehensively</li>
-                  <li>International market expansion drove growth</li>
-                  <li>R&D investments increased operating expenses by 8%</li>
-                  <li>Net profit margin improved from 17.2% to 18.5%</li>
-                </ul>
-              </div>
-
-              {/* Close Button */}
-              <div style={{ textAlign: 'right', marginTop: '2rem' }}>
-                <button 
-                  onClick={() => setSummaryModalOpen(false)}
-                  style={{
-                    padding: '0.75rem 2rem',
-                    backgroundColor: '#6c757d',
-                    color: 'white',
-                    border: 'none',
-                    borderRadius: '4px',
-                    cursor: 'pointer',
-                    fontSize: '1rem'
-                  }}
-                >
-                  Close
-                </button>
-              </div>
-            </div>
-          </div>
-        </div>
-      )}
-=======
-        {/* Document Preview Modal with Inline Styles */}
+        {/* Document Preview Modal */}
         {showPreview && (
           <div style={modalStyles.overlay}>
             <div style={modalStyles.container}>
-              {/* Modal Header */}
               <div style={modalStyles.header}>
                 <div style={modalStyles.title}>
                   <h3 style={modalStyles.titleH3}>{previewDocument?.name}</h3>
                   <p style={modalStyles.titleP}>{previewDocument?.type} • {previewDocument?.uploadedAt}</p>
                 </div>
-                <button 
+                <button
                   onClick={closePreview}
                   style={modalStyles.closeButton}
-                  onMouseOver={(e) => {
-                    e.currentTarget.style.background = 'rgba(0, 0, 0, 0.1)';
-                    e.currentTarget.style.color = '#2d3748';
-                  }}
-                  onMouseOut={(e) => {
-                    e.currentTarget.style.background = 'none';
-                    e.currentTarget.style.color = '#718096';
-                  }}
                 >
                   ✕
                 </button>
               </div>
-              
-              {/* Modal Content */}
+
               <div style={modalStyles.body}>
                 {loadingPreview ? (
                   <div style={modalStyles.loading}>
@@ -1235,36 +650,26 @@
                         style={modalStyles.iframe}
                         title="Document Preview"
                       />
-                    ) : previewDocument?.type?.startsWith('image/') || 
+                    ) : previewDocument?.type?.startsWith('image/') ||
                          ['JPG', 'JPEG', 'PNG', 'GIF'].includes(previewDocument?.type || '') ? (
                       <div style={modalStyles.imageViewer}>
-                        <img 
-                          src={previewUrl} 
+                        <img
+                          src={previewUrl}
                           alt="Document Preview"
                           style={modalStyles.image}
                         />
                       </div>
                     ) : (
                       <div style={modalStyles.unsupported}>
-                        <div style={modalStyles.fileIcon}>📄</div>
-                        <h4 style={modalStyles.titleH3}>Preview not available for this file type</h4>
-                        <p style={modalStyles.titleP}>
-                          Preview not available for this file type
-                        </p>
-                        <a 
-                          href={previewUrl} 
+                        <div style={modalStyles.fileIcon}><i className="fas fa-file"></i></div>
+                        <h4 style={modalStyles.titleH3}>Preview not available</h4>
+                        <p style={modalStyles.titleP}>Preview not available for this file type</p>
+                        <a
+                          href={previewUrl}
                           download={previewDocument?.name}
                           style={modalStyles.downloadBtn}
-                          onMouseOver={(e) => {
-                            e.currentTarget.style.background = 'linear-gradient(135deg, #5a6fd8, #6a4190)';
-                            e.currentTarget.style.transform = 'translateY(-2px)';
-                          }}
-                          onMouseOut={(e) => {
-                            e.currentTarget.style.background = 'linear-gradient(135deg, #667eea, #764ba2)';
-                            e.currentTarget.style.transform = 'translateY(0)';
-                          }}
                         >
-                          <span style={{fontSize: '1.125rem'}}>⬇️</span>
+                          <i className="fas fa-download"></i>
                           Download Document
                         </a>
                       </div>
@@ -1272,7 +677,7 @@
                   </div>
                 ) : (
                   <div style={modalStyles.error}>
-                    <div style={modalStyles.errorIcon}>⚠️</div>
+                    <div style={modalStyles.errorIcon}><i className="fas fa-exclamation-triangle"></i></div>
                     <h4 style={modalStyles.errorH4}>Failed to load document preview</h4>
                     <p style={modalStyles.errorP}>Unable to load the document preview</p>
                   </div>
@@ -1283,15 +688,10 @@
         )}
       </div>
 
-      {/* Add required CSS animations and styles */}
       <style jsx>{`
         @keyframes fadeInModal {
-          from {
-            opacity: 0;
-          }
-          to {
-            opacity: 1;
-          }
+          from { opacity: 0; }
+          to { opacity: 1; }
         }
 
         @keyframes slideInModal {
@@ -1310,38 +710,16 @@
           100% { transform: rotate(360deg); }
         }
 
-        /* Responsive styles */
         @media (max-width: 768px) {
-          .modal-overlay {
-            padding: 10px;
-          }
-          
-          .modal-container {
-            width: 95vw;
-            height: 95vh;
-          }
-          
-          .modal-header {
-            padding: 16px 20px;
-          }
-          
-          .modal-header h3 {
-            font-size: 1.125rem;
-          }
-          
-          .modal-close {
-            font-size: 20px;
-          }
-          
-          .image-viewer {
-            padding: 16px;
-          }
+          .modal-overlay { padding: 10px; }
+          .modal-container { width: 95vw; height: 95vh; }
+          .modal-header { padding: 16px 20px; }
+          .modal-header h3 { font-size: 1.125rem; }
+          .image-viewer { padding: 16px; }
         }
 
-        /* Prevent body scroll when modal is open */
         ${showPreview ? 'body { overflow: hidden; }' : ''}
       `}</style>
->>>>>>> 6222300c
     </div>
   )
 }
