import React, { useState, useEffect } from "react"
import { authService } from "../../services/authService"
import "./document_view.css"

// Keep interfaces unchanged
interface Document {
  id: string
  original_filename: string
  content_type: string
  file_size: number
  processing_status: 'completed' | 'processing' | 'failed'
  upload_date: string
  user_id: string
  thumbnail_url?: string
  document_type?: string
  created_at: string
  updated_at: string
  download_url?: string
}

interface DocumentViewProps {
  authToken?: string
  onAuthError?: () => void
}

// Helper functions with PNG icons
const getFileIcon = (contentType: string) => {
  if (contentType.includes("pdf")) return { 
    icon: <img src="/icons/pdf-icon.png" alt="PDF" style={{ width: '2rem', height: '2rem' }} />,
    colorClass: "text-red-600", bgClass: "bg-red-50", accentClass: "bg-red-500" 
  }
  if (contentType.includes("image")) return { 
    icon: <img src="/icons/image-icon.png" alt="Image" style={{ width: '2rem', height: '2rem' }} />,
    colorClass: "text-blue-600", bgClass: "bg-blue-50", accentClass: "bg--500" 
  }
  if (contentType.includes("spreadsheet") || contentType.includes("excel")) return { 
    icon: <svg className="w-8 h-8" fill="currentColor" viewBox="0 0 24 24"><path d="M19 3H5c-1.1 0-2 .9-2 2v14c0 1.1.9 2 2 2h14c1.1 0 2-.9 2-2V5c0-1.1-.9-2-2-2zm-5 14H9v-2h5v2zm0-4H9v-2h5v2zm0-4H9V7h5v2zm5 8h-3V7h3v10z"/></svg>,
    colorClass: "text-green-600", bgClass: "bg-green-50", accentClass: "bg-green-500" 
  }
  if (contentType.includes("word") || contentType.includes("document") || contentType.includes("docx")) return { 
    icon: <img src="/icons/docx-icon.png" alt="DOCX" style={{ width: '2rem', height: '2rem' }} />,
    colorClass: "text-indigo-600", bgClass: "bg-indigo-50", accentClass: "bg-indigo-500" 
  }
  if (contentType.includes("text") || contentType.includes("txt")) return { 
    icon: <img src="/icons/txt-icon.png" alt="TXT" style={{ width: '2rem', height: '2rem' }} />,
    colorClass: "text-gray-600", bgClass: "bg-gray-50", accentClass: "bg-gray-500" 
  }
  return { 
    icon: <svg className="w-8 h-8" fill="currentColor" viewBox="0 0 24 24"><path d="M10 4H4c-1.11 0-2 .89-2 2v12c0 1.11.89 2 2 2h16c1.11 0 2-.89 2-2V8c0-1.11-.89-2-2-2h-8l-2-2z"/></svg>,
    colorClass: "text-gray-500", bgClass: "bg-gray-50", accentClass: "bg-gray-400" 
  }
}
const getDocumentTypeBadgeStyle = (docType: string | undefined): React.CSSProperties => {
  const baseStyle = {
    padding: '0.25rem 0.75rem',
    fontSize: '0.75rem',
    borderRadius: '9999px',
    fontWeight: '500',
    display: 'inline-flex',
    alignItems: 'center',
    gap: '0.25rem',
    borderWidth: '1px',
    borderStyle: 'solid'
  }

  if (!docType) {
    return {
      ...baseStyle,
      backgroundColor: '#f8fafc',
      color: '#64748b',
      borderColor: '#e2e8f0'
    }
  }

  const normalized = docType.toLowerCase().trim()
  const typeColors: Record<string, { bg: string; text: string; border: string }> = {
    'medical record': { bg: '#f0fdf4', text: '#166534', border: '#bbf7d0' },
    'invoice and receipt': { bg: '#fffbeb', text: '#78350f', border: '#fcd34d' },
    'legal document': { bg: '#ede9fe', text: '#5b21b6', border: '#c4b5fd' },
    'research paper': { bg: '#dbeafe', text: '#1e40af', border: '#93c5fd' },
    'financial report': { bg: '#f0f9ff', text: '#0891b2', border: '#a5f3fc' },
  }

  const colors = typeColors[normalized] || {
    bg: '#f1f5f9',
    text: '#475569',
    border: '#cbd5e1'
  }

  return {
    ...baseStyle,
    backgroundColor: colors.bg,
    color: colors.text,
    borderColor: colors.border
  }
}

const getStatusBadgeStyle = (status: string) => {
  const baseStyle = {
    padding: '0.25rem 0.75rem',
    fontSize: '0.75rem',
    borderRadius: '9999px',
    fontWeight: '500',
    display: 'inline-flex',
    alignItems: 'center',
    gap: '0.25rem',
    borderWidth: '1px',
    borderStyle: 'solid'
  }
  switch (status) {
    case 'completed': 
      return {
        ...baseStyle,
        backgroundColor: '#dbeafe',
        color: '#1e40af',
        borderColor: '#93c5fd'
      }
    case 'processing': 
      return {
        ...baseStyle,
        backgroundColor: '#e0f2fe',
        color: '#0369a1',
        borderColor: '#7dd3fc'
      }
    case 'failed': 
      return {
        ...baseStyle,
        backgroundColor: '#fee2e2',
        color: '#b91c1c',
        borderColor: '#fecaca'
      }
    default: 
      return {
        ...baseStyle,
        backgroundColor: '#f8fafc',
        color: '#64748b',
        borderColor: '#e2e8f0'
      }
  }
}

// ✅ NEW: Document Type Badge Styling
const getDocumentTypeBadgeStyle = (docType: string | undefined): React.CSSProperties => {
  const baseStyle = {
    padding: '0.25rem 0.75rem',
    fontSize: '0.75rem',
    borderRadius: '9999px',
    fontWeight: '500',
    display: 'inline-flex',
    alignItems: 'center',
    gap: '0.25rem',
    borderWidth: '1px',
    borderStyle: 'solid'
  }

  if (!docType) {
    return {
      ...baseStyle,
      backgroundColor: '#f8fafc',
      color: '#64748b',
      borderColor: '#e2e8f0'
    }
  }

  const normalized = docType.toLowerCase().trim()
  const typeColors: Record<string, { bg: string; text: string; border: string }> = {
    'medical record': { bg: '#f0fdf4', text: '#166534', border: '#bbf7d0' },
    'invoice': { bg: '#fffbeb', text: '#78350f', border: '#fcd34d' },
    'contract': { bg: '#ede9fe', text: '#5b21b6', border: '#c4b5fd' },
    'report': { bg: '#dbeafe', text: '#1e40af', border: '#93c5fd' },
    'prescription': { bg: '#f0f9ff', text: '#0891b2', border: '#a5f3fc' },
    'lab result': { bg: '#f0fdf4', text: '#15803d', border: '#86efac' },
  }

  const colors = typeColors[normalized] || {
    bg: '#f1f5f9',
    text: '#475569',
    border: '#cbd5e1'
  }

  return {
    ...baseStyle,
    backgroundColor: colors.bg,
    color: colors.text,
    borderColor: colors.border
  }
}

const formatFileSize = (bytes: number): string => {
  if (bytes === 0) return '0 Bytes'
  const k = 1024
  const sizes = ['Bytes', 'KB', 'MB', 'GB']
  const i = Math.floor(Math.log(bytes) / Math.log(k))
  return parseFloat((bytes / Math.pow(k, i)).toFixed(2)) + ' ' + sizes[i]
}

const formatDate = (dateString: string): string => {
  const date = new Date(dateString)
  return date.toLocaleDateString('en-US', {
    year: 'numeric',
    month: 'short',
    day: 'numeric',
    hour: '2-digit',
    minute: '2-digit'
  })
}

export function DocumentView({ authToken: propAuthToken, onAuthError }: DocumentViewProps) {
  const [documents, setDocuments] = useState<Document[]>([])
  const [loading, setLoading] = useState(true)
  const [error, setError] = useState<string | null>(null)
  const [searchQuery, setSearchQuery] = useState("")
  const [filterStatus, setFilterStatus] = useState<string>("all")
  const [sortBy, setSortBy] = useState<string>("newest")
  const [viewMode, setViewMode] = useState<'grid' | 'list'>('grid')
  const [selectedDocument, setSelectedDocument] = useState<Document | null>(null)
  const [authToken, setAuthToken] = useState<string | null>(null)

  React.useEffect(() => {
    const token = propAuthToken || authService.getToken()
    setAuthToken(token)
  }, [propAuthToken])

  const fetchDocuments = async () => {
    try {
      setLoading(true)
      setError(null)
      if (!authToken) {
        throw new Error('No authentication token provided')
      }
      const response = await fetch('http://localhost:8000/api/documents/', {
        method: 'GET',
        headers: {
          'Authorization': `Bearer ${authToken}`,
          'Content-Type': 'application/json',
        },
      })
      if (!response.ok) {
        if (response.status === 401) {
          onAuthError?.()
          throw new Error('Authentication failed. Please log in again.')
        }
        throw new Error(`Failed to fetch documents: ${response.statusText}`)
      }
      const data = await response.json()
      console.log('API Response:', data)
      if (Array.isArray(data)) {
        setDocuments(data)
      } else if (data && Array.isArray(data.documents)) {
        setDocuments(data.documents)
      } else if (data && Array.isArray(data.data)) {
        setDocuments(data.data)
      } else {
        console.warn('API response is not an array:', data)
        setDocuments([])
      }
    } catch (error) {
      console.error('Error fetching documents:', error)
      setError(error instanceof Error ? error.message : 'Failed to fetch documents')
    } finally {
      setLoading(false)
    }
  }

  useEffect(() => {
    if (authToken) {
      fetchDocuments()
    }
  }, [authToken])

  const filteredDocuments = (Array.isArray(documents) ? documents : [])
    .filter(doc => {
      const matchesSearch = doc.original_filename.toLowerCase().includes(searchQuery.toLowerCase())
      const matchesStatus = filterStatus === "all" || doc.processing_status === filterStatus
      return matchesSearch && matchesStatus
    })
    .sort((a, b) => {
      switch (sortBy) {
        case 'newest':
          return new Date(b.upload_date).getTime() - new Date(a.upload_date).getTime()
        case 'oldest':
          return new Date(a.upload_date).getTime() - new Date(b.upload_date).getTime()
        case 'name':
          return a.original_filename.localeCompare(b.original_filename)
        case 'size':
          return b.file_size - a.file_size
        default:
          return 0
      }
    })

  const recentFiles = (Array.isArray(documents) ? documents : [])
    .sort((a, b) => new Date(b.upload_date).getTime() - new Date(a.upload_date).getTime())
    .slice(0, 3)

  const handleDocumentClick = async (document: Document) => {
    const downloadResponse = await fetch(
          `http://localhost:8000/api/documents/${document.id}/download`,
          {
            method: 'GET',
            headers: {
              'Authorization': `Bearer ${authToken}`,
              'Content-Type': 'application/json',
            },
          }
        );

        if (!downloadResponse.ok) {
          throw new Error(`Failed to fetch download URL: ${downloadResponse.status}`);
        }

        const downloadData = await downloadResponse.json();
        document.download_url = downloadData.download_url;

    setSelectedDocument(document)

  }

  const handleDownload = async (document: Document) => {
    try {
      const response = await fetch(`http://localhost:8000/api/documents/${document.id}/download`, {
        headers: {
          'Authorization': `Bearer ${authToken}`,
        },
      })
      if (!response.ok) {
        throw new Error('Failed to download document')
      }
      const blob = await response.blob()
      const url = window.URL.createObjectURL(blob)
      const a = window.document.createElement('a')
      a.href = url
      a.download = document.original_filename
      window.document.body.appendChild(a)
      a.click()
      window.URL.revokeObjectURL(url)
      window.document.body.removeChild(a)
    } catch (error) {
      console.error('Error downloading document:', error)
      alert('Failed to download document')
    }
  }

  const handleDelete = async (document: Document) => {
    if (!confirm(`Are you sure you want to delete "${document.original_filename}"?`)) {
      return
    }
    try {
      const response = await fetch(`http://localhost:8000/api/documents/${document.id}`, {
        method: 'DELETE',
        headers: {
          'Authorization': `Bearer ${authToken}`,
        },
      })
      if (!response.ok) {
        throw new Error('Failed to delete document')
      }
      setDocuments(prev => prev.filter(doc => doc.id !== document.id))
      if (selectedDocument?.id === document.id) {
        setSelectedDocument(null)
      }
    } catch (error) {
      console.error('Error deleting document:', error)
      alert('Failed to delete document')
    }
  }

  if (loading) {
    return (
      <div className="docview-container docview-loading">
        <div className="docview-loading-card">
          <div className="docview-spinner"></div>
          <p className="docview-loading-text">Loading your documents...</p>
          <div className="docview-progress-bar">
            <div className="docview-progress-fill"></div>
          </div>
        </div>
      </div>
    )
  }

  if (error) {
    return (
      <div className="docview-container docview-error">
      <div className="docview-error-card">
        <div className="docview-error-icon">
          <i className="fas fa-exclamation-triangle"></i>
        </div>
        <h2 className="docview-error-title">Oops! Something went wrong</h2>
        <p className="docview-error-message">{error}</p>
        <button
          onClick={fetchDocuments}
          className="docview-cta-button docview-cta-primary"
        >
          Try Again
        </button>
      </div>
    </div>
    )
  }

  return (
    <>
      <div style={{
        minHeight: '100vh',
        background: 'linear-gradient(135deg, #f8fafc 0%, #e0f2fe 50%, #e8eaf6 100%)',
        fontFamily: '-apple-system, BlinkMacSystemFont, "Segoe UI", Roboto, "Helvetica Neue", Arial, sans-serif'
      }}>
        {/* Modern Header with Glass Effect */}
        <div style={{
          position: 'sticky',
          top: 0,
          zIndex: 40,
          background: 'rgba(255, 255, 255, 0.85)',
          backdropFilter: 'blur(20px)',
          borderBottom: '1px solid rgba(255, 255, 255, 0.2)',
          boxShadow: '0 1px 3px rgba(0, 0, 0, 0.1)'
        }}>
          <div style={{
            maxWidth: '80rem',
            margin: '0 auto',
            padding: '1rem 1.5rem'
          }}>
            <div style={{
              display: 'flex',
              alignItems: 'center',
              justifyContent: 'space-between',
              gap: '1.5rem'
            }}>
              {/* Left Side - Search Bar */}
              <div style={{
                flex: '1 1 0%',
                maxWidth: '32rem'
              }}>
                <div style={{ position: 'relative' }}>
                  <div style={{
                    position: 'absolute',
                    top: '50%',
                    left: '1rem',
                    transform: 'translateY(-50%)',
                    pointerEvents: 'none'
                  }}>
                    <svg style={{
                      width: '1.25rem',
                      height: '1.25rem',
                      color: '#9ca3af'
                    }} fill="none" viewBox="0 0 24 24" stroke="currentColor">
                      <path strokeLinecap="round" strokeLinejoin="round" strokeWidth={2} d="M21 21l-6-6m2-5a7 7 0 11-14 0 7 7 0 0114 0z" />
                    </svg>
                  </div>
                  <input
                    type="text"
                    placeholder="Search documents by name..."
                    value={searchQuery}
                    onChange={(e) => setSearchQuery(e.target.value)}
                    style={{
                      width: '100%',
                      paddingLeft: '3rem',
                      paddingRight: '3rem',
                      paddingTop: '0.875rem',
                      paddingBottom: '0.875rem',
                      background: 'rgba(255, 255, 255, 0.7)',
                      backdropFilter: 'blur(10px)',
                      border: '1px solid rgba(229, 231, 235, 0.6)',
                      borderRadius: '1rem',
                      color: '#111827',
                      fontSize: '0.875rem',
                      transition: 'all 0.3s ease',
                      boxShadow: '0 1px 2px rgba(0, 0, 0, 0.05)'
                    }}
                    onFocus={(e) => {
                      e.target.style.outline = 'none'
                      e.target.style.boxShadow = '0 0 0 4px rgba(59, 130, 246, 0.1)'
                      e.target.style.borderColor = '#3b82f6'
                    }}
                    onBlur={(e) => {
                      e.target.style.boxShadow = '0 1px 2px rgba(0, 0, 0, 0.05)'
                      e.target.style.borderColor = 'rgba(229, 231, 235, 0.6)'
                    }}
                  />
                  {searchQuery && (
                    <button
                      onClick={() => setSearchQuery("")}
                      style={{
                        position: 'absolute',
                        top: '50%',
                        right: '1rem',
                        transform: 'translateY(-50%)',
                        color: '#9ca3af',
                        cursor: 'pointer',
                        transition: 'color 0.2s ease'
                      }}
                      onMouseEnter={(e) => (e.target as HTMLButtonElement).style.color = '#6b7280'}
                      onMouseLeave={(e) => (e.target as HTMLButtonElement).style.color = '#9ca3af'}
                    >
                      <svg style={{
                        width: '1.25rem',
                        height: '1.25rem'
                      }} fill="none" viewBox="0 0 24 24" stroke="currentColor">
                        <path strokeLinecap="round" strokeLinejoin="round" strokeWidth={2} d="M6 18L18 6M6 6l12 12" />
                      </svg>
                    </button>
                  )}
                </div>
              </div>
              {/* Right Side - Modern Controls */}
              <div style={{
                display: 'flex',
                alignItems: 'center',
                gap: '1rem'
              }}>
                {/* View Toggle with Modern Design */}
                <div style={{
                  display: 'flex',
                  alignItems: 'center',
                  background: 'rgba(255, 255, 255, 0.7)',
                  backdropFilter: 'blur(10px)',
                  borderRadius: '0.75rem',
                  padding: '0.25rem',
                  border: '1px solid rgba(229, 231, 235, 0.6)',
                  boxShadow: '0 1px 2px rgba(0, 0, 0, 0.05)'
                }}>
                  <button
                    onClick={() => setViewMode('grid')}
                    style={{
                      padding: '0.625rem',
                      borderRadius: '0.5rem',
                      transition: 'all 0.3s ease',
                      display: 'flex',
                      alignItems: 'center',
                      justifyContent: 'center',
                      background: viewMode === 'grid' ? '#3b82f6' : 'transparent',
                      color: viewMode === 'grid' ? 'white' : '#6b7280',
                      boxShadow: viewMode === 'grid' ? '0 4px 14px rgba(59, 130, 246, 0.25)' : 'none',
                      transform: viewMode === 'grid' ? 'scale(1.05)' : 'scale(1)',
                      cursor: 'pointer',
                      border: 'none'
                    }}
                    title="Grid View"
                    onMouseEnter={(e) => (e.target as HTMLButtonElement).style.color = '#3b82f6'}
                    onMouseLeave={(e) => (e.target as HTMLButtonElement).style.color = '#6b7280'}
                  >
                    <svg style={{
                      width: '1.25rem',
                      height: '1.25rem'
                    }} fill="none" viewBox="0 0 24 24" stroke="currentColor">
                      <path strokeLinecap="round" strokeLinejoin="round" strokeWidth={2} d="M4 6a2 2 0 012-2h2a2 2 0 012 2v2a2 2 0 01-2 2H6a2 2 0 01-2-2V6zM14 6a2 2 0 012-2h2a2 2 0 012 2v2a2 2 0 01-2 2h-2a2 2 0 01-2-2V6zM4 16a2 2 0 012-2h2a2 2 0 012 2v2a2 2 0 01-2 2H6a2 2 0 01-2-2v-2zM14 16a2 2 0 012-2h2a2 2 0 012 2v2a2 2 0 01-2 2h-2a2 2 0 01-2-2v-2z" />
                    </svg>
                  </button>
                  <button
                    onClick={() => setViewMode('list')}
                    style={{
                      padding: '0.625rem',
                      borderRadius: '0.5rem',
                      transition: 'all 0.3s ease',
                      display: 'flex',
                      alignItems: 'center',
                      justifyContent: 'center',
                      background: viewMode === 'list' ? '#3b82f6' : 'transparent',
                      color: viewMode === 'list' ? 'white' : '#6b7280',
                      boxShadow: viewMode === 'list' ? '0 4px 14px rgba(59, 130, 246, 0.25)' : 'none',
                      transform: viewMode === 'list' ? 'scale(1.05)' : 'scale(1)',
                      cursor: 'pointer',
                      border: 'none'
                    }}
                    title="List View"
                    onMouseEnter={(e) => (e.target as HTMLButtonElement).style.color = '#3b82f6'}
                    onMouseLeave={(e) => (e.target as HTMLButtonElement).style.color = '#6b7280'}
                  >
                    <svg style={{
                      width: '1.25rem',
                      height: '1.25rem'
                    }} fill="none" viewBox="0 0 24 24" stroke="currentColor">
                      <path strokeLinecap="round" strokeLinejoin="round" strokeWidth={2} d="M4 6h16M4 10h16M4 14h16M4 18h16" />
                    </svg>
                  </button>
                </div>
                {/* Modern Filter Dropdowns */}
                <div style={{
                  display: 'flex',
                  alignItems: 'center',
                  gap: '0.75rem'
                }}>
                  <select
                    value={filterStatus}
                    onChange={(e) => setFilterStatus(e.target.value)}
                    style={{
                      padding: '0.625rem 1rem',
                      background: 'rgba(255, 255, 255, 0.7)',
                      backdropFilter: 'blur(10px)',
                      border: '1px solid rgba(229, 231, 235, 0.6)',
                      borderRadius: '0.75rem',
                      fontSize: '0.875rem',
                      fontWeight: '500',
                      color: '#374151',
                      cursor: 'pointer',
                      transition: 'all 0.3s ease',
                      boxShadow: '0 1px 2px rgba(0, 0, 0, 0.05)',
                      appearance: 'none',
                      backgroundImage: 'url("data:image/svg+xml,%3csvg xmlns=\'http://www.w3.org/2000/svg\' fill=\'none\' viewBox=\'0 0 20 20\'%3e%3cpath stroke=\'%236b7280\' stroke-linecap=\'round\' stroke-linejoin=\'round\' stroke-width=\'1.5\' d=\'M6 8l4 4 4-4\'/%3e%3c/svg%3e")',
                      backgroundRepeat: 'no-repeat',
                      backgroundPosition: 'right 0.75rem center',
                      backgroundSize: '1em 1em',
                      paddingRight: '2.5rem'
                    }}
                    onFocus={(e) => {
                      e.target.style.outline = 'none'
                      e.target.style.boxShadow = '0 0 0 4px rgba(59, 130, 246, 0.1)'
                      e.target.style.borderColor = '#3b82f6'
                    }}
                    onBlur={(e) => {
                      e.target.style.boxShadow = '0 1px 2px rgba(0, 0, 0, 0.05)'
                      e.target.style.borderColor = 'rgba(229, 231, 235, 0.6)'
                    }}
                  >
                    <option value="all">All Status</option>
                    <option value="completed">Completed</option>
                    <option value="processing">Processing</option>
                    <option value="failed">Failed</option>
                  </select>
                  <select
                    value={sortBy}
                    onChange={(e) => setSortBy(e.target.value)}
                    style={{
                      padding: '0.625rem 1rem',
                      background: 'rgba(255, 255, 255, 0.7)',
                      backdropFilter: 'blur(10px)',
                      border: '1px solid rgba(229, 231, 235, 0.6)',
                      borderRadius: '0.75rem',
                      fontSize: '0.875rem',
                      fontWeight: '500',
                      color: '#374151',
                      cursor: 'pointer',
                      transition: 'all 0.3s ease',
                      boxShadow: '0 1px 2px rgba(0, 0, 0, 0.05)',
                      appearance: 'none',
                      backgroundImage: 'url("data:image/svg+xml,%3csvg xmlns=\'http://www.w3.org/2000/svg\' fill=\'none\' viewBox=\'0 0 20 20\'%3e%3cpath stroke=\'%236b7280\' stroke-linecap=\'round\' stroke-linejoin=\'round\' stroke-width=\'1.5\' d=\'M6 8l4 4 4-4\'/%3e%3c/svg%3e")',
                      backgroundRepeat: 'no-repeat',
                      backgroundPosition: 'right 0.75rem center',
                      backgroundSize: '1em 1em',
                      paddingRight: '2.5rem'
                    }}
                    onFocus={(e) => {
                      e.target.style.outline = 'none'
                      e.target.style.boxShadow = '0 0 0 4px rgba(59, 130, 246, 0.1)'
                      e.target.style.borderColor = '#3b82f6'
                    }}
                    onBlur={(e) => {
                      e.target.style.boxShadow = '0 1px 2px rgba(0, 0, 0, 0.05)'
                      e.target.style.borderColor = 'rgba(229, 231, 235, 0.6)'
                    }}
                  >
                    <option value="newest">Newest First</option>
                    <option value="oldest">Oldest First</option>
                    <option value="name">Name A-Z</option>
                    <option value="size">Size (Largest)</option>
                  </select>
                </div>
              </div>
            </div>
          </div>
        </div>

        {/* Main Content with Better Spacing */}
        <div style={{
          maxWidth: '80rem',
          margin: '0 auto',
          padding: '2rem 1.5rem'
        }}>
          {/* Enhanced Recent Files Section */}
          {recentFiles.length > 0 && (
            <div style={{ marginBottom: '3rem' }}>
              <div style={{
                display: 'flex',
                alignItems: 'center',
                justifyContent: 'space-between',
                marginBottom: '2rem'
              }}>
                <div>
                  <h2 style={{
                    fontSize: '1.875rem',
                    fontWeight: '700',
                    color: '#111827',
                    marginBottom: '0.5rem'
                  }}>Recent Files</h2>
                  <p style={{
                    color: '#6b7280',
                    fontSize: '1rem'
                  }}>Your most recently uploaded documents</p>
                </div>
                <button style={{
                  display: 'flex',
                  alignItems: 'center',
                  gap: '0.5rem',
                  padding: '0.5rem 1rem',
                  color: '#2563eb',
                  fontWeight: '500',
                  transition: 'all 0.3s ease',
                  borderRadius: '0.75rem',
                  cursor: 'pointer',
                  border: 'none',
                  background: 'transparent'
                }}
                onMouseEnter={(e) => {
                  const target = e.target as HTMLSelectElement
                  target.style.color = '#1d4ed8'
                  target.style.background = 'rgba(59, 130, 246, 0.1)'
                }}
                onMouseLeave={(e) => {
                  const target = e.target as HTMLSelectElement
                  target.style.color = '#2563eb'
                  target.style.background = 'transparent'
                }}>
                  View All
                  <svg style={{
                    width: '1rem',
                    height: '1rem',
                    transition: 'transform 0.3s ease'
                  }} fill="none" viewBox="0 0 24 24" stroke="currentColor">
                    <path strokeLinecap="round" strokeLinejoin="round" strokeWidth={2} d="M9 5l7 7-7 7" />
                  </svg>
                </button>
              </div>
              <div style={{
                display: 'flex',
                gap: '1.5rem',
                overflowX: 'auto',
                paddingBottom: '1rem',
                scrollbarWidth: 'none',
                msOverflowStyle: 'none'
              }}>
                {recentFiles.map((document) => {
                  const fileIcon = getFileIcon(document.content_type)
                  return (
                    <div
                      key={`recent-${document.id}`}
                      style={{
                        cursor: 'pointer',
                        position: 'relative',
                        overflow: 'hidden',
                        flexShrink: 0,
                        width: '20rem',
                        background: 'rgba(255, 255, 255, 0.8)',
                        backdropFilter: 'blur(20px)',
                        borderRadius: '1rem',
                        padding: '1.5rem',
                        border: '1px solid rgba(255, 255, 255, 0.5)',
                        boxShadow: '0 10px 25px rgba(0, 0, 0, 0.1)',
                        transition: 'all 0.5s cubic-bezier(0.4, 0, 0.2, 1)'
                      }}
                      onClick={() => handleDocumentClick(document)}
                      onMouseEnter={(e) => {
                        e.currentTarget.style.transform = 'translateY(-8px) scale(1.02)'
                        e.currentTarget.style.boxShadow = '0 25px 50px rgba(0, 0, 0, 0.15)'
                      }}
                      onMouseLeave={(e) => {
                        e.currentTarget.style.transform = 'translateY(0) scale(1)'
                        e.currentTarget.style.boxShadow = '0 10px 25px rgba(0, 0, 0, 0.1)'
                      }}
                    >
                      {/* Decorative accent bar */}
                      <div style={{
                        position: 'absolute',
                        top: 0,
                        left: 0,
                        width: '100%',
                        height: '4px',
                        background: fileIcon.accentClass === 'bg-red-500' ? '#ef4444' :
                                   fileIcon.accentClass === 'bg-blue-500' ? '#3b82f6' :
                                   fileIcon.accentClass === 'bg-green-500' ? '#10b981' :
                                   fileIcon.accentClass === 'bg-indigo-500' ? '#6366f1' : '#6b7280',
                        borderRadius: '1rem 1rem 0 0'
                      }}></div>
                      <div style={{
                        display: 'flex',
                        flexDirection: 'column',
                        height: '100%'
                      }}>
                        <div style={{
                          display: 'flex',
                          alignItems: 'center',
                          gap: '1rem',
                          marginBottom: '1rem'
                        }}>
                          <div style={{
                            width: '4rem',
                            height: '4rem',
                            background: fileIcon.bgClass === 'bg-red-50' ? '#fef2f2' :
                                       fileIcon.bgClass === 'bg-blue-50' ? '#eff6ff' :
                                       fileIcon.bgClass === 'bg-green-50' ? '#ecfdf5' :
                                       fileIcon.bgClass === 'bg-indigo-50' ? '#eef2ff' : '#f9fafb',
                            color: fileIcon.colorClass === 'text-red-600' ? '#dc2626' :
                                   fileIcon.colorClass === 'text-blue-600' ? '#2563eb' :
                                   fileIcon.colorClass === 'text-green-600' ? '#16a34a' :
                                   fileIcon.colorClass === 'text-indigo-600' ? '#4f46e5' : '#6b7280',
                            borderRadius: '1rem',
                            display: 'flex',
                            alignItems: 'center',
                            justifyContent: 'center',
                            boxShadow: '0 4px 12px rgba(0, 0, 0, 0.1)',
                            transition: 'transform 0.3s ease'
                          }}>
                            {fileIcon.icon}
                          </div>
                          <div style={{
                            flex: '1 1 0%',
                            minWidth: 0
                          }}>
                            <p style={{
                              fontSize: '1.125rem',
                              fontWeight: '600',
                              color: '#111827',
                              lineHeight: '1.4',
                              marginBottom: '0.25rem',
                              overflow: 'hidden',
                              textOverflow: 'ellipsis',
                              display: '-webkit-box',
                              WebkitLineClamp: 2,
                              WebkitBoxOrient: 'vertical',
                              transition: 'color 0.3s ease'
                            }}>
                              {document.original_filename}
                            </p>
                            <p style={{
                              fontSize: '0.875rem',
                              color: '#6b7280',
                              fontWeight: '500'
                            }}>
                              {formatFileSize(document.file_size)}
                            </p>
                          </div>
                        </div>
<<<<<<< HEAD
                        <div style={{ marginTop: 'auto', display: 'flex', flexDirection: 'column', gap: '0.5rem' }}>
                          <span style={{
                            fontSize: '0.875rem',
                            color: '#6b7280',
                            textAlign: 'left'
                          }}>
                            {formatDate(document.upload_date)}
                          </span>
                          <div style={{ display: 'flex', justifyContent: 'flex-start', gap: '0.5rem' }}>
                            <span style={getStatusBadgeStyle(document.processing_status)}>
=======
                        
                        <div style={{ marginTop: 'auto', display: 'flex', flexDirection: 'column', gap: '0.5rem' }}>
                          {/* <div style={{
                            display: 'flex',
                            alignItems: 'center',
                            justifyContent: 'space-between'
                          }}> */}
                            <span style={{
                              fontSize: '0.875rem',
                              color: '#6b7280'
                            }}>
                              {formatDate(document.upload_date)}
                            </span>
                            <div style={{ display: 'flex', justifyContent: 'flex-start', gap: '0.5rem' }}>
                            <span style={{
                              padding: '0.25rem 0.75rem',
                              borderRadius: '9999px',
                              fontSize: '0.75rem',
                              fontWeight: '500',
                              background: document.processing_status === 'completed' ? '#dbeafe' :
                                         document.processing_status === 'processing' ? '#e0f2fe' : '#dbeafe',
                              color: document.processing_status === 'completed' ? '#1e40af' :
                                     document.processing_status === 'processing' ? '#0369a1' : '#1e40af'
                            }}>
>>>>>>> 198afc60
                              {document.processing_status}
                            </span>
                            {document.document_type && (
                              <span style={getDocumentTypeBadgeStyle(document.document_type)}>
                                {document.document_type}
                              </span>
                            )}
                          </div>
                        </div>
                  
                      </div>
                    </div>
                  )
                })}
              </div>
            </div>
          )}

          {/* Files Section */}
          <div>
            <div style={{
              display: 'flex',
              alignItems: 'center',
              justifyContent: 'space-between',
              marginBottom: '2rem'
            }}>
              <div>
                <h2 style={{
                  fontSize: '1.875rem',
                  fontWeight: '700',
                  color: '#111827',
                  marginBottom: '0.5rem'
                }}>All Files</h2>
                <p style={{
                  color: '#6b7280',
                  fontSize: '1rem'
                }}>
                  {filteredDocuments.length} {filteredDocuments.length === 1 ? 'document' : 'documents'} found
                </p>
              </div>
            </div>

            {filteredDocuments.length === 0 ? (
              <div style={{
                textAlign: 'center',
                padding: '5rem 2rem',
                background: 'rgba(255, 255, 255, 0.7)',
                backdropFilter: 'blur(20px)',
                borderRadius: '1.5rem',
                border: '1px solid rgba(255, 255, 255, 0.5)',
                boxShadow: '0 10px 25px rgba(0, 0, 0, 0.1)'
              }}>
                <div style={{
                  width: '6rem',
                  height: '6rem',
                  background: '#f3f4f6',
                  borderRadius: '50%',
                  display: 'flex',
                  alignItems: 'center',
                  justifyContent: 'center',
                  margin: '0 auto 1.5rem'
                }}>
                  <svg style={{
                    width: '3rem',
                    height: '3rem',
                    color: '#9ca3af'
                  }} fill="none" viewBox="0 0 24 24" stroke="currentColor">
                    <path strokeLinecap="round" strokeLinejoin="round" strokeWidth={1.5} d="M3 7v10a2 2 0 002 2h14a2 2 0 002-2V9a2 2 0 00-2-2H5a2 2 0 00-2-2z" />
                    <path strokeLinecap="round" strokeLinejoin="round" strokeWidth={1.5} d="M8 5a2 2 0 012-2h4a2 2 0 012 2v2H8V5z" />
                  </svg>
                </div>
                <h3 style={{
                  fontSize: '1.5rem',
                  fontWeight: '700',
                  color: '#111827',
                  marginBottom: '0.75rem'
                }}>No documents found</h3>
                <p style={{
                  color: '#6b7280',
                  fontSize: '1.125rem',
                  maxWidth: '28rem',
                  margin: '0 auto 2rem',
                  lineHeight: '1.6'
                }}>
                  {searchQuery || filterStatus !== "all" 
                    ? "Try adjusting your search terms or filters to find what you're looking for"
                    : "Upload your first document to get started. Your files will appear here."
                  }
                </p>
                <button style={{
                  padding: '1rem 2rem',
                  background: 'linear-gradient(135deg, #3b82f6 0%, #6366f1 100%)',
                  color: 'white',
                  fontWeight: '600',
                  borderRadius: '1rem',
                  boxShadow: '0 10px 25px rgba(59, 130, 246, 0.3)',
                  transition: 'all 0.3s ease',
                  cursor: 'pointer',
                  border: 'none',
                  display: 'inline-flex',
                  alignItems: 'center',
                  gap: '0.5rem'
                }}
                onMouseEnter={(e) => {
                  const target = e.target as HTMLButtonElement
                  target.style.transform = 'translateY(-2px) scale(1.05)'
                  target.style.boxShadow = '0 20px 40px rgba(59, 130, 246, 0.4)'
                }}
                onMouseLeave={(e) => {
                  const target = e.target as HTMLButtonElement
                  target.style.transform = 'translateY(0) scale(1)'
                  target.style.boxShadow = '0 10px 25px rgba(59, 130, 246, 0.3)'
                }}>
                  <svg style={{
                    width: '1.25rem',
                    height: '1.25rem'
                  }} fill="none" viewBox="0 0 24 24" stroke="currentColor">
                    <path strokeLinecap="round" strokeLinejoin="round" strokeWidth={2} d="M7 16a4 4 0 01-.88-7.903A5 5 0 1115.9 6L16 6a5 5 0 011 9.9M15 13l-3-3m0 0l-3 3m3-3v12" />
                  </svg>
                  Upload Document
                </button>
              </div>
            ) : viewMode === 'grid' ? (
              <div style={{
                display: 'grid',
                gridTemplateColumns: 'repeat(auto-fill, minmax(280px, 1fr))',
                gap: '1.5rem'
              }}>
                {filteredDocuments.map((document) => {
                  const fileIcon = getFileIcon(document.content_type)
                  return (
                    <div
                      key={document.id}
                      style={{
                        cursor: 'pointer',
                        position: 'relative',
                        overflow: 'hidden',
                        background: 'rgba(255, 255, 255, 0.8)',
                        backdropFilter: 'blur(20px)',
                        borderRadius: '1rem',
                        border: '1px solid rgba(255, 255, 255, 0.5)',
                        boxShadow: '0 10px 25px rgba(0, 0, 0, 0.1)',
                        transition: 'all 0.5s cubic-bezier(0.4, 0, 0.2, 1)',
                        display: 'flex',
                        flexDirection: 'column'
                      }}
                      onClick={() => handleDocumentClick(document)}
                      onMouseEnter={(e) => {
                        e.currentTarget.style.transform = 'translateY(-4px) scale(1.02)'
                        e.currentTarget.style.boxShadow = '0 25px 50px rgba(0, 0, 0, 0.15)'
                      }}
                      onMouseLeave={(e) => {
                        e.currentTarget.style.transform = 'translateY(0) scale(1)'
                        e.currentTarget.style.boxShadow = '0 10px 25px rgba(0, 0, 0, 0.1)'
                      }}
                    >
                      {/* Decorative accent bar */}
                      <div style={{
                        position: 'absolute',
                        top: 0,
                        left: 0,
                        width: '100%',
                        height: '4px',
                        background: fileIcon.accentClass === 'bg-red-500' ? '#ef4444' :
                                   fileIcon.accentClass === 'bg-blue-500' ? '#3b82f6' :
                                   fileIcon.accentClass === 'bg-green-500' ? '#10b981' :
                                   fileIcon.accentClass === 'bg-indigo-500' ? '#6366f1' : '#6b7280',
                        borderRadius: '1rem 1rem 0 0'
                      }}></div>
                      {/* Document Preview/Icon */}
                      <div style={{
                        height: '10rem',
                        background: fileIcon.bgClass === 'bg-red-50' ? '#fef2f2' :
                                   fileIcon.bgClass === 'bg-blue-50' ? '#eff6ff' :
                                   fileIcon.bgClass === 'bg-green-50' ? '#ecfdf5' :
                                   fileIcon.bgClass === 'bg-indigo-50' ? '#eef2ff' : '#f9fafb',
                        borderRadius: '1rem 1rem 0 0',
                        display: 'flex',
                        flexDirection: 'column',
                        alignItems: 'center',
                        justifyContent: 'center',
                        position: 'relative',
                        overflow: 'hidden'
                      }}>
                        {document.thumbnail_url ? (
                          <img
                            src={document.thumbnail_url}
                            alt={document.original_filename}
                            style={{
                              width: '100%',
                              height: 'auto',
                              objectFit: 'cover',
                              transition: 'transform 0.5s ease'
                            }}
                          />
                        ) : (
                          <div style={{
                            display: 'flex',
                            alignItems: 'center',
                            justifyContent: 'center',
                            height: '100%',
                            background: 'linear-gradient(135deg, rgba(255,255,255,0.1) 0%, rgba(255,255,255,0.05) 100%)',
                            color: '#9ca3af',
                            fontSize: '0.875rem',
                            fontWeight: '500',
                            textTransform: 'uppercase',
                            letterSpacing: '0.1em'
                          }}>
                            No Preview Available
                          </div>
                        )}
                        {/* Action Buttons */}
                        <div style={{
                          position: 'absolute',
                          top: '0.75rem',
                          right: '0.75rem',
                          // opacity: 0,
                          transition: 'opacity 0.3s ease',
                          display: 'flex',
                          flexDirection: 'column',
                          gap: '0.5rem'
                        }}
                        className="group-hover:opacity-100">
                          <button
                            onClick={(e) => {
                              e.stopPropagation()
                              handleDownload(document)
                            }}
                            style={{
                              width: '2rem',
                              height: '2rem',
                              background: 'rgba(255, 255, 255, 0.9)',
                              backdropFilter: 'blur(10px)',
                              borderRadius: '0.75rem',
                              display: 'flex',
                              alignItems: 'center',
                              justifyContent: 'center',
                              color: '#6b7280',
                              boxShadow: '0 10px 25px rgba(0, 0, 0, 0.1)',
                              transition: 'all 0.3s ease',
                              cursor: 'pointer',
                              border: 'none'
                            }}
                            onMouseEnter={(e) => {
                              const target = e.target as HTMLButtonElement
                              target.style.color = '#2563eb'
                              target.style.background = '#ffffff'
                              target.style.boxShadow = '0 20px 40px rgba(0, 0, 0, 0.15)'
                            }}
                            onMouseLeave={(e) => {
                              const target = e.target as HTMLButtonElement
                              target.style.color = '#6b7280'
                              target.style.background = 'rgba(255, 255, 255, 0.9)'
                              target.style.boxShadow = '0 10px 25px rgba(0, 0, 0, 0.1)'
                            }}
                            title="Download"
                          >
                            <svg style={{ width: '1.25rem', height: '1.25rem' }} fill="none" viewBox="0 0 24 24" stroke="currentColor">
                              <path strokeLinecap="round" strokeLinejoin="round" strokeWidth={2} d="M12 10v6m0 0l-3-3m3 3l3-3m2 8H7a2 2 0 01-2-2V5a2 2 0 012-2h5.586a1 1 0 01.707.293l5.414 5.414a1 1 0 01.293.707V19a2 2 0 01-2 2z" />
                            </svg>
                          </button>
                          <button
                            onClick={(e) => {
                              e.stopPropagation()
                              handleDelete(document)
                            }}
                            style={{
                              width: '2rem',
                              height: '2rem',
                              background: 'rgba(255, 255, 255, 0.9)',
                              backdropFilter: 'blur(10px)',
                              borderRadius: '0.75rem',
                              display: 'flex',
                              alignItems: 'center',
                              justifyContent: 'center',
                              color: '#6b7280',
                              boxShadow: '0 10px 25px rgba(0, 0, 0, 0.1)',
                              transition: 'all 0.3s ease',
                              cursor: 'pointer',
                              border: 'none'
                            }}
                            onMouseEnter={(e) => {
                              const target = e.target as HTMLButtonElement
                              target.style.color = '#dc2626'
                              target.style.background = '#ffffff'
                              target.style.boxShadow = '0 20px 40px rgba(0, 0, 0, 0.15)'
                            }}
                            onMouseLeave={(e) => {
                              const target = e.target as HTMLButtonElement
                              target.style.color = '#6b7280'
                              target.style.background = 'rgba(255, 255, 255, 0.9)'
                              target.style.boxShadow = '0 10px 25px rgba(0, 0, 0, 0.1)'
                            }}
                            title="Delete"
                          >
                            <svg style={{ width: '1.25rem', height: '1.25rem' }} fill="none" viewBox="0 0 24 24" stroke="currentColor">
                              <path strokeLinecap="round" strokeLinejoin="round" strokeWidth={2} d="M19 7l-.867 12.142A2 2 0 0116.138 21H7.862a2 2 0 01-1.995-1.858L5 7m5 4v6m4-6v6m1-10V4a1 1 0 00-1-1h-4a1 1 0 00-1 1v3M4 7h16" />
                            </svg>
                          </button>
                        </div>
                      </div>
                      {/* Document Info */}
                      <div style={{ 
                        padding: '1.5rem',
                        display: 'flex',
                        flexDirection: 'column',
                        flex: 1
                      }}>
                        <div style={{
                          display: 'flex',
                          alignItems: 'center',
                          gap: '1rem',
                          marginBottom: '1rem'
                        }}>
                          <div style={{
                            width: '3.5rem',
                            height: '3.5rem',
                            background: fileIcon.bgClass === 'bg-red-50' ? '#fef2f2' :
                                       fileIcon.bgClass === 'bg-blue-50' ? '#eff6ff' :
                                       fileIcon.bgClass === 'bg-green-50' ? '#ecfdf5' :
                                       fileIcon.bgClass === 'bg-indigo-50' ? '#eef2ff' : '#f9fafb',
                            color: fileIcon.colorClass === 'text-red-600' ? '#dc2626' :
                                   fileIcon.colorClass === 'text-blue-600' ? '#2563eb' :
                                   fileIcon.colorClass === 'text-green-600' ? '#16a34a' :
                                   fileIcon.colorClass === 'text-indigo-600' ? '#4f46e5' : '#6b7280',
                            borderRadius: '0.75rem',
                            display: 'flex',
                            alignItems: 'center',
                            justifyContent: 'center',
                            boxShadow: '0 4px 12px rgba(0, 0, 0, 0.1)',
                            transition: 'transform 0.3s ease'
                          }}>
                            {fileIcon.icon}
                          </div>
                          <div style={{
                            flex: '1 1 0%',
                            minWidth: 0
                          }}>
                            <p style={{
                              fontSize: '1.125rem',
                              fontWeight: '600',
                              color: '#111827',
                              lineHeight: '1.4',
                              marginBottom: '0.25rem',
                              overflow: 'hidden',
                              textOverflow: 'ellipsis',
                              display: '-webkit-box',
                              WebkitLineClamp: 2,
                              WebkitBoxOrient: 'vertical',
                              transition: 'color 0.3s ease'
                            }}>
                              {document.original_filename}
                            </p>
                            <p style={{
                              fontSize: '0.875rem',
                              color: '#6b7280',
                              fontWeight: '500'
                            }}>
                              {formatFileSize(document.file_size)}
                            </p>
                          </div>
                        </div>
<<<<<<< HEAD
                        <div style={{ display: 'flex', flexDirection: 'column', gap: '0.5rem', marginTop: '1rem' }}>
=======

                        <div style={ { marginTop: 'auto', display: 'flex', flexDirection: 'column', gap: '0.5rem' }}>
>>>>>>> 198afc60
                          <span style={{
                            fontSize: '0.875rem',
                            color: '#6b7280',
                            textAlign: 'left'
                          }}>
                            {formatDate(document.upload_date)}
                          </span>
                          <div style={{ display: 'flex', justifyContent: 'flex-start', gap: '0.5rem' }}>
<<<<<<< HEAD
                            <span style={getStatusBadgeStyle(document.processing_status)}>
                              {document.processing_status}
                            </span>
                            {document.document_type && (
=======
                          <span style={{
                            padding: '0.25rem 0.75rem',
                            borderRadius: '9999px',
                            fontSize: '0.75rem',
                            fontWeight: '500',
                            background: document.processing_status === 'completed' ? '#dbeafe' :
                                       document.processing_status === 'processing' ? '#e0f2fe' : '#dbeafe',
                            color: document.processing_status === 'completed' ? '#1e40af' :
                                   document.processing_status === 'processing' ? '#0369a1' : '#1e40af'
                          }}>
                            {document.processing_status}
                          </span>
                          {document.document_type && (
>>>>>>> 198afc60
                              <span style={getDocumentTypeBadgeStyle(document.document_type)}>
                                {document.document_type}
                              </span>
                            )}
<<<<<<< HEAD
                          </div>
                        </div>
=======
                        </div>
                        </div>
                        
                        {/* <div className="flex items-center justify-between text-sm">
                          <span className="text-gray-500 font-medium">{formatFileSize(document.file_size)}</span>
                          <span className="text-gray-400">{formatDate(document.upload_date)}</span>
                        </div> */}
>>>>>>> 198afc60
                      </div>
                    </div>
                  )
                })}
              </div>
            ) : (
              /* Enhanced List View */
              <div style={{
                background: 'rgba(255, 255, 255, 0.7)',
                backdropFilter: 'blur(20px)',
                borderRadius: '1rem',
                border: '1px solid rgba(255, 255, 255, 0.5)',
                boxShadow: '0 10px 25px rgba(0, 0, 0, 0.1)',
                overflow: 'hidden'
              }}>
                {filteredDocuments.map((document) => {
                  const fileIcon = getFileIcon(document.content_type)
                  return (
                    <div
                      key={document.id}
                      style={{
                        display: 'flex',
                        alignItems: 'center',
                        padding: '1.25rem 1.5rem',
                        borderBottom: '1px solid rgba(229, 231, 235, 0.4)',
                        cursor: 'pointer',
                        transition: 'background 0.3s ease'
                      }}
                      onClick={() => handleDocumentClick(document)}
                      onMouseEnter={(e) => {
                        e.currentTarget.style.background = 'rgba(255, 255, 255, 0.9)'
                      }}
                      onMouseLeave={(e) => {
                        e.currentTarget.style.background = 'transparent'
                      }}
                    >
                      <div style={{
                        width: '3.5rem',
                        height: '3.5rem',
                        background: fileIcon.bgClass === 'bg-red-50' ? '#fef2f2' :
                                   fileIcon.bgClass === 'bg-blue-50' ? '#eff6ff' :
                                   fileIcon.bgClass === 'bg-green-50' ? '#ecfdf5' :
                                   fileIcon.bgClass === 'bg-indigo-50' ? '#eef2ff' : '#f9fafb',
                        color: fileIcon.colorClass === 'text-red-600' ? '#dc2626' :
                               fileIcon.colorClass === 'text-blue-600' ? '#2563eb' :
                               fileIcon.colorClass === 'text-green-600' ? '#16a34a' :
                               fileIcon.colorClass === 'text-indigo-600' ? '#4f46e5' : '#6b7280',
                        borderRadius: '0.75rem',
                        display: 'flex',
                        alignItems: 'center',
                        justifyContent: 'center',
                        flexShrink: 0,
                        boxShadow: '0 2px 6px rgba(0,0,0,0.05)'
                      }}>
                        {fileIcon.icon}
                      </div>
                      <div style={{ flex: 1, minWidth: 0, marginLeft: '1.25rem' }}>
                        <div style={{ display: 'flex', alignItems: 'center', gap: '0.75rem', marginBottom: '0.25rem' }}>
                          <h3 style={{
                            fontSize: '1.125rem',
                            fontWeight: '600',
                            color: '#111827',
                            overflow: 'hidden',
                            textOverflow: 'ellipsis',
                            whiteSpace: 'nowrap'
                          }}>
                            {document.original_filename}
                          </h3>
                          <span style={getStatusBadgeStyle(document.processing_status)}>
                            {document.processing_status}
                          </span>
                          {document.document_type && (
                            <span style={getDocumentTypeBadgeStyle(document.document_type)}>
                              {document.document_type}
                            </span>
<<<<<<< HEAD
                          )}
=======
                            {document.document_type && (
                              <span style={getDocumentTypeBadgeStyle(document.document_type)}>
                                {document.document_type}
                              </span>
                            )}
                          </div>
                          <div className="docview-flex docview-items-center docview-gap-4 docview-text-sm docview-text-gray-500">
                            <span>{formatFileSize(document.file_size)}</span>
                            <span>•</span>
                            <span>{formatDate(document.upload_date)}</span>
                            {document.document_type && (
                              <>
                                <span>•</span>
                                <span className="docview-capitalize">{document.document_type}</span>
                              </>
                            )}
                          </div>
>>>>>>> 198afc60
                        </div>
                        <div style={{ display: 'flex', alignItems: 'center', gap: '0.5rem', fontSize: '0.875rem', color: '#6b7280' }}>
                          <span>{formatFileSize(document.file_size)}</span>
                          <span>•</span>
                          <span>{formatDate(document.upload_date)}</span>
                        </div>
                      </div>
                      <div style={{
                        display: 'flex',
                        gap: '0.5rem',
                        opacity: 0,
                        transition: 'opacity 0.3s ease'
                      }}
                      onMouseEnter={(e) => {
                        e.currentTarget.style.opacity = '1'
                      }}
                      onMouseLeave={(e) => {
                        e.currentTarget.style.opacity = '0'
                      }}>
                        <button
                          onClick={(e) => {
                            e.stopPropagation()
                            handleDownload(document)
                          }}
                          style={{
                            padding: '0.5rem',
                            borderRadius: '0.5rem',
                            color: '#6b7280',
                            background: 'rgba(255,255,255,0.8)',
                            border: '1px solid #e5e7eb',
                            cursor: 'pointer'
                          }}
                          onMouseEnter={(e) => {
                            e.currentTarget.style.color = '#2563eb'
                            e.currentTarget.style.borderColor = '#3b82f6'
                          }}
                          onMouseLeave={(e) => {
                            e.currentTarget.style.color = '#6b7280'
                            e.currentTarget.style.borderColor = '#e5e7eb'
                          }}
                          title="Download"
                        >
                          <svg style={{ width: '1rem', height: '1rem' }} fill="none" viewBox="0 0 24 24" stroke="currentColor">
                            <path strokeLinecap="round" strokeLinejoin="round" strokeWidth={2} d="M12 10v6m0 0l-3-3m3 3l3-3m2 8H7a2 2 0 01-2-2V5a2 2 0 012-2h5.586a1 1 0 01.707.293l5.414 5.414a1 1 0 01.293.707V19a2 2 0 01-2 2z" />
                          </svg>
                        </button>
                        <button
                          onClick={(e) => {
                            e.stopPropagation()
                            handleDelete(document)
                          }}
                          style={{
                            padding: '0.5rem',
                            borderRadius: '0.5rem',
                            color: '#6b7280',
                            background: 'rgba(255,255,255,0.8)',
                            border: '1px solid #e5e7eb',
                            cursor: 'pointer'
                          }}
                          onMouseEnter={(e) => {
                            e.currentTarget.style.color = '#dc2626'
                            e.currentTarget.style.borderColor = '#ef4444'
                          }}
                          onMouseLeave={(e) => {
                            e.currentTarget.style.color = '#6b7280'
                            e.currentTarget.style.borderColor = '#e5e7eb'
                          }}
                          title="Delete"
                        >
                          <svg style={{ width: '1rem', height: '1rem' }} fill="none" viewBox="0 0 24 24" stroke="currentColor">
                            <path strokeLinecap="round" strokeLinejoin="round" strokeWidth={2} d="M19 7l-.867 12.142A2 2 0 0116.138 21H7.862a2 2 0 01-1.995-1.858L5 7m5 4v6m4-6v6m1-10V4a1 1 0 00-1-1h-4a1 1 0 00-1 1v3M4 7h16" />
                          </svg>
                        </button>
                      </div>
                    </div>
                  )
                })}
              </div>
            )}
          </div>
        </div>

        {/* Document Detail Modal */}
        {selectedDocument && (
            <div 
            className="docview-modal-overlay"
            onClick={() => setSelectedDocument(null)}
            >
            <div 
              className="docview-modal-content"
              onClick={e => e.stopPropagation()}
              style={{ maxWidth: 900, width: '95vw', minHeight: 500, display: 'flex', flexDirection: 'column' }}
            >
<<<<<<< HEAD
              <div className="docview-p-8">
                <div className="docview-modal-header">
                  <h2 className="docview-text-2xl docview-font-bold docview-text-gray-900">Document Details</h2>
                  <button
                    onClick={() => setSelectedDocument(null)}
                    className="docview-modal-close"
                  >
                    <i className="fas fa-times docview-icon-lg"></i>
                  </button>
                </div>
                <div className="docview-space-y-8">
                  <div className="docview-flex docview-items-center docview-gap-6">
                    <div className={`docview-w-20 docview-h-20 ${getFileIcon(selectedDocument.content_type).bgClass} docview-rounded-2xl docview-flex docview-items-center docview-justify-center docview-text-4xl docview-shadow-lg docview-detail-icon`}>
                      {getFileIcon(selectedDocument.content_type).icon}
                    </div>
                    <div className="docview-flex-1">
                      <h3 className="docview-font-bold docview-text-xl docview-text-gray-900 docview-mb-2">{selectedDocument.original_filename}</h3>
                      <div className="docview-flex docview-items-center docview-gap-3">
                        <span style={getStatusBadgeStyle(selectedDocument.processing_status)}>
                          {selectedDocument.processing_status}
                        </span>
                        {selectedDocument.document_type && (
                          <span style={getDocumentTypeBadgeStyle(selectedDocument.document_type)}>
                            {selectedDocument.document_type}
                          </span>
                        )}
                        <span className="docview-text-sm docview-text-gray-500">{formatFileSize(selectedDocument.file_size)}</span>
                      </div>
                    </div>
                  </div>
                  <div className="docview-detail-grid">
                    <div>
                      <span className="docview-detail-label">File Size</span>
                      <p className="docview-detail-value">{formatFileSize(selectedDocument.file_size)}</p>
                    </div>
                    <div>
                      <span className="docview-detail-label">Content Type</span>
                      <p className="docview-detail-value">{selectedDocument.content_type}</p>
                    </div>
                    <div>
                      <span className="docview-detail-label">Upload Date</span>
                      <p className="docview-detail-value">{formatDate(selectedDocument.upload_date)}</p>
                    </div>
                    <div>
                      <span className="docview-detail-label">Document ID</span>
                      <p className="docview-detail-value docview-detail-id">{selectedDocument.id}</p>
                    </div>
                    {selectedDocument.document_type && (
                      <div>
                        <span className="docview-detail-label">Document Type</span>
                        <p className="docview-detail-value">{selectedDocument.document_type}</p>
                      </div>
                    )}
                    <div>
                      <span className="docview-detail-label">Uploaded By</span>
                      <p className="docview-detail-value">User {selectedDocument.user_id.slice(0, 8)}...</p>
                    </div>
                  </div>
                  <div className="docview-modal-actions docview-flex docview-gap-4 docview-pt-2">
                    <button
                      onClick={() => handleDownload(selectedDocument)}
                      className="docview-flex-1 docview-cta-primary"
                    >
                      <i className="fas fa-download"></i>
                      Download Document
                    </button>
                    <button
                      onClick={() => handleDelete(selectedDocument)}
                      className="docview-flex-1 docview-cta-danger"
                    >
                      <i className="fas fa-trash"></i>
                      Delete Document
                    </button>
=======
              <div className="docview-modal-header" style={{ display: 'flex', alignItems: 'center', justifyContent: 'space-between', padding: '1.5rem 2rem 0rem 2rem' }}>
              <h2 className="docview-text-2xl docview-font-bold docview-text-gray-900">Document Details</h2>
              <button
                onClick={() => setSelectedDocument(null)}
                className="docview-modal-close"
              >
                <i className="fas fa-times docview-icon-lg"></i>
              </button>
              </div>
              <div style={{ flex: 1, display: 'flex', gap: 25, padding: '0 2rem 2rem 2rem', minHeight: 0 }}>
              {/* Left: Preview */}
              <div style={{ flex: 2, minWidth: 0, display: 'flex', alignItems: 'center', justifyContent: 'center', background: '#f8fafc', borderRadius: 16, minHeight: 650, overflow: 'auto', boxShadow: '0 2px 8px rgba(0,0,0,0.04)' }}>
                {selectedDocument.content_type.includes('pdf') ? (
                <iframe
                  src={selectedDocument.download_url}
                  title="PDF Preview"
                  style={{ width: '100%', height: '100%', border: 'none', minHeight: 400 }}
                />
                ) : selectedDocument.content_type.startsWith('image/') ? (
                <img
                  src={selectedDocument.download_url || selectedDocument.thumbnail_url}
                  alt={selectedDocument.original_filename}
                  style={{ maxWidth: '100%', maxHeight: 480, borderRadius: 12, objectFit: 'contain', background: '#fff' }}
                />
                ) : selectedDocument.content_type.includes('text') ? (
                <iframe
                  src={selectedDocument.download_url}
                  title="Text Preview"
                  style={{ width: '100%', height: 480, border: 'none', background: '#fff', borderRadius: 12 }}
                />
                ) : (
                <div style={{ textAlign: 'center', color: '#64748b', fontSize: 18, width: '100%' }}>
                  <div style={{ marginBottom: 16 }}>
                  {getFileIcon(selectedDocument.content_type).icon}
                  </div>
                  <div>No preview available for this file type.</div>
                </div>
                )}
              </div>
              {/* Right: Details */}
              <div style={{ flex: 1, minWidth: 0, display: 'flex', flexDirection: 'column', gap: 24 }}>
                <div className="docview-flex docview-items-center docview-gap-4" style={{ marginBottom: 16 }}>
                <div className={`docview-w-16 docview-h-16 ${getFileIcon(selectedDocument.content_type).bgClass} docview-rounded-xl docview-flex docview-items-center docview-justify-center docview-text-3xl docview-shadow`}>
                  {getFileIcon(selectedDocument.content_type).icon}
                </div>
                <div style={{ flex: 1 }}>
                  <h3 className="docview-font-bold docview-text-lg docview-text-gray-900 docview-mb-1" style={{ marginBottom: 4 }}>{selectedDocument.original_filename}</h3>
                  <div className="docview-flex docview-items-center docview-gap-2">
                  <span style={{
                    ...getStatusBadgeStyle(selectedDocument.processing_status),
                    backgroundColor: selectedDocument.processing_status === 'failed' ? '#dbeafe' : getStatusBadgeStyle(selectedDocument.processing_status).backgroundColor,
                    color: selectedDocument.processing_status === 'failed' ? '#1e40af' : getStatusBadgeStyle(selectedDocument.processing_status).color,
                    borderColor: selectedDocument.processing_status === 'failed' ? '#93c5fd' : getStatusBadgeStyle(selectedDocument.processing_status).borderColor
                  }}>
                    {selectedDocument.processing_status}
                  </span>
                  {selectedDocument.document_type && (
                    <span style={getDocumentTypeBadgeStyle(selectedDocument.document_type)}>
                      {selectedDocument.document_type}
                    </span>
                  )}
                  {/* <span className="docview-text-xs docview-text-gray-500">{formatFileSize(selectedDocument.file_size)}</span> */}
                  </div>
                </div>
                </div>
                <div className="docview-detail-grid" style={{ display: 'grid', gridTemplateColumns: '1fr', gap: 12 }}>
                <div>
                  <span className="docview-detail-label">File Size</span>
                  <p className="docview-detail-value">{formatFileSize(selectedDocument.file_size)}</p>
                </div>
                <div>
                  <span className="docview-detail-label">Content Type</span>
                  <p className="docview-detail-value">{selectedDocument.content_type}</p>
                </div>
                <div>
                  <span className="docview-detail-label">Upload Date</span>
                  <p className="docview-detail-value">{formatDate(selectedDocument.upload_date)}</p>
                </div>
                {/* <div>
                  <span className="docview-detail-label">Document ID</span>
                  <p className="docview-detail-value docview-detail-id">{selectedDocument.id}</p>
                </div> */}
                {selectedDocument.document_type && (
                  <div>
                  <span className="docview-detail-label">Document Type</span>
                  <p className="docview-detail-value">{selectedDocument.document_type}</p>
>>>>>>> 198afc60
                  </div>
                )}
                {/* <div>
                  <span className="docview-detail-label">Uploaded By</span>
                  <p className="docview-detail-value">User {selectedDocument.user_id.slice(0, 8)}...</p>
                </div> */}
                </div>
                <div className="docview-modal-actions docview-flex docview-gap-3 docview-pt-2" style={{ marginTop: 16 }}>
                <button
                  onClick={() => handleDownload(selectedDocument)}
                  className="docview-flex-1 docview-cta-primary"
                >
                  <i className="fas fa-download"></i>
                  Download
                </button>
                <button
                  onClick={() => handleDelete(selectedDocument)}
                  className="docview-flex-1 docview-cta-danger"
                >
                  <i className="fas fa-trash"></i>
                  Delete
                </button>
                </div>
              </div>
              </div>
            </div>
            </div>
        )}
      </div>
    </>
  )
}<|MERGE_RESOLUTION|>--- conflicted
+++ resolved
@@ -136,53 +136,6 @@
         color: '#64748b',
         borderColor: '#e2e8f0'
       }
-  }
-}
-
-// ✅ NEW: Document Type Badge Styling
-const getDocumentTypeBadgeStyle = (docType: string | undefined): React.CSSProperties => {
-  const baseStyle = {
-    padding: '0.25rem 0.75rem',
-    fontSize: '0.75rem',
-    borderRadius: '9999px',
-    fontWeight: '500',
-    display: 'inline-flex',
-    alignItems: 'center',
-    gap: '0.25rem',
-    borderWidth: '1px',
-    borderStyle: 'solid'
-  }
-
-  if (!docType) {
-    return {
-      ...baseStyle,
-      backgroundColor: '#f8fafc',
-      color: '#64748b',
-      borderColor: '#e2e8f0'
-    }
-  }
-
-  const normalized = docType.toLowerCase().trim()
-  const typeColors: Record<string, { bg: string; text: string; border: string }> = {
-    'medical record': { bg: '#f0fdf4', text: '#166534', border: '#bbf7d0' },
-    'invoice': { bg: '#fffbeb', text: '#78350f', border: '#fcd34d' },
-    'contract': { bg: '#ede9fe', text: '#5b21b6', border: '#c4b5fd' },
-    'report': { bg: '#dbeafe', text: '#1e40af', border: '#93c5fd' },
-    'prescription': { bg: '#f0f9ff', text: '#0891b2', border: '#a5f3fc' },
-    'lab result': { bg: '#f0fdf4', text: '#15803d', border: '#86efac' },
-  }
-
-  const colors = typeColors[normalized] || {
-    bg: '#f1f5f9',
-    text: '#475569',
-    border: '#cbd5e1'
-  }
-
-  return {
-    ...baseStyle,
-    backgroundColor: colors.bg,
-    color: colors.text,
-    borderColor: colors.border
   }
 }
 
@@ -830,18 +783,6 @@
                             </p>
                           </div>
                         </div>
-<<<<<<< HEAD
-                        <div style={{ marginTop: 'auto', display: 'flex', flexDirection: 'column', gap: '0.5rem' }}>
-                          <span style={{
-                            fontSize: '0.875rem',
-                            color: '#6b7280',
-                            textAlign: 'left'
-                          }}>
-                            {formatDate(document.upload_date)}
-                          </span>
-                          <div style={{ display: 'flex', justifyContent: 'flex-start', gap: '0.5rem' }}>
-                            <span style={getStatusBadgeStyle(document.processing_status)}>
-=======
                         
                         <div style={{ marginTop: 'auto', display: 'flex', flexDirection: 'column', gap: '0.5rem' }}>
                           {/* <div style={{
@@ -866,7 +807,6 @@
                               color: document.processing_status === 'completed' ? '#1e40af' :
                                      document.processing_status === 'processing' ? '#0369a1' : '#1e40af'
                             }}>
->>>>>>> 198afc60
                               {document.processing_status}
                             </span>
                             {document.document_type && (
@@ -1229,12 +1169,8 @@
                             </p>
                           </div>
                         </div>
-<<<<<<< HEAD
-                        <div style={{ display: 'flex', flexDirection: 'column', gap: '0.5rem', marginTop: '1rem' }}>
-=======
 
                         <div style={ { marginTop: 'auto', display: 'flex', flexDirection: 'column', gap: '0.5rem' }}>
->>>>>>> 198afc60
                           <span style={{
                             fontSize: '0.875rem',
                             color: '#6b7280',
@@ -1243,12 +1179,6 @@
                             {formatDate(document.upload_date)}
                           </span>
                           <div style={{ display: 'flex', justifyContent: 'flex-start', gap: '0.5rem' }}>
-<<<<<<< HEAD
-                            <span style={getStatusBadgeStyle(document.processing_status)}>
-                              {document.processing_status}
-                            </span>
-                            {document.document_type && (
-=======
                           <span style={{
                             padding: '0.25rem 0.75rem',
                             borderRadius: '9999px',
@@ -1262,15 +1192,10 @@
                             {document.processing_status}
                           </span>
                           {document.document_type && (
->>>>>>> 198afc60
                               <span style={getDocumentTypeBadgeStyle(document.document_type)}>
                                 {document.document_type}
                               </span>
                             )}
-<<<<<<< HEAD
-                          </div>
-                        </div>
-=======
                         </div>
                         </div>
                         
@@ -1278,7 +1203,6 @@
                           <span className="text-gray-500 font-medium">{formatFileSize(document.file_size)}</span>
                           <span className="text-gray-400">{formatDate(document.upload_date)}</span>
                         </div> */}
->>>>>>> 198afc60
                       </div>
                     </div>
                   )
@@ -1286,77 +1210,33 @@
               </div>
             ) : (
               /* Enhanced List View */
-              <div style={{
-                background: 'rgba(255, 255, 255, 0.7)',
-                backdropFilter: 'blur(20px)',
-                borderRadius: '1rem',
-                border: '1px solid rgba(255, 255, 255, 0.5)',
-                boxShadow: '0 10px 25px rgba(0, 0, 0, 0.1)',
-                overflow: 'hidden'
-              }}>
-                {filteredDocuments.map((document) => {
-                  const fileIcon = getFileIcon(document.content_type)
-                  return (
-                    <div
-                      key={document.id}
-                      style={{
-                        display: 'flex',
-                        alignItems: 'center',
-                        padding: '1.25rem 1.5rem',
-                        borderBottom: '1px solid rgba(229, 231, 235, 0.4)',
-                        cursor: 'pointer',
-                        transition: 'background 0.3s ease'
-                      }}
-                      onClick={() => handleDocumentClick(document)}
-                      onMouseEnter={(e) => {
-                        e.currentTarget.style.background = 'rgba(255, 255, 255, 0.9)'
-                      }}
-                      onMouseLeave={(e) => {
-                        e.currentTarget.style.background = 'transparent'
-                      }}
-                    >
-                      <div style={{
-                        width: '3.5rem',
-                        height: '3.5rem',
-                        background: fileIcon.bgClass === 'bg-red-50' ? '#fef2f2' :
-                                   fileIcon.bgClass === 'bg-blue-50' ? '#eff6ff' :
-                                   fileIcon.bgClass === 'bg-green-50' ? '#ecfdf5' :
-                                   fileIcon.bgClass === 'bg-indigo-50' ? '#eef2ff' : '#f9fafb',
-                        color: fileIcon.colorClass === 'text-red-600' ? '#dc2626' :
-                               fileIcon.colorClass === 'text-blue-600' ? '#2563eb' :
-                               fileIcon.colorClass === 'text-green-600' ? '#16a34a' :
-                               fileIcon.colorClass === 'text-indigo-600' ? '#4f46e5' : '#6b7280',
-                        borderRadius: '0.75rem',
-                        display: 'flex',
-                        alignItems: 'center',
-                        justifyContent: 'center',
-                        flexShrink: 0,
-                        boxShadow: '0 2px 6px rgba(0,0,0,0.05)'
-                      }}>
-                        {fileIcon.icon}
-                      </div>
-                      <div style={{ flex: 1, minWidth: 0, marginLeft: '1.25rem' }}>
-                        <div style={{ display: 'flex', alignItems: 'center', gap: '0.75rem', marginBottom: '0.25rem' }}>
-                          <h3 style={{
-                            fontSize: '1.125rem',
-                            fontWeight: '600',
-                            color: '#111827',
-                            overflow: 'hidden',
-                            textOverflow: 'ellipsis',
-                            whiteSpace: 'nowrap'
-                          }}>
-                            {document.original_filename}
-                          </h3>
-                          <span style={getStatusBadgeStyle(document.processing_status)}>
-                            {document.processing_status}
-                          </span>
-                          {document.document_type && (
-                            <span style={getDocumentTypeBadgeStyle(document.document_type)}>
-                              {document.document_type}
+              <div className="bg-white/70 backdrop-blur-sm rounded-2xl border border-white/40 overflow-hidden shadow-lg">
+                <div className="divide-y divide-gray-100/60">
+                  {filteredDocuments.map((document, index) => {
+                    const fileIcon = getFileIcon(document.content_type)
+                    return (
+                      <div
+                        key={document.id}
+                        className="docview-list-item docview-cursor-pointer docview-group docview-transition-all docview-duration-300"
+                        onClick={() => handleDocumentClick(document)}
+                      >
+                        <div className={`docview-w-14 docview-h-14 ${fileIcon.bgClass} docview-rounded-2xl docview-flex docview-items-center docview-justify-center docview-text-2xl docview-flex-shrink-0 docview-shadow-sm docview-list-icon`}>
+                          {fileIcon.icon}
+                        </div>
+                        
+                        <div className="docview-flex-1 docview-min-w-0">
+                          <div className="docview-flex docview-items-center docview-gap-3 docview-mb-1">
+                            <h3 className="docview-text-base docview-font-semibold docview-text-gray-900 docview-truncate group-hover:docview-text-blue-600 docview-transition-colors docview-duration-300">
+                              {document.original_filename}
+                            </h3>
+                            <span style={{
+                              ...getStatusBadgeStyle(document.processing_status),
+                              backgroundColor: document.processing_status === 'failed' ? '#dbeafe' : getStatusBadgeStyle(document.processing_status).backgroundColor,
+                              color: document.processing_status === 'failed' ? '#1e40af' : getStatusBadgeStyle(document.processing_status).color,
+                              borderColor: document.processing_status === 'failed' ? '#93c5fd' : getStatusBadgeStyle(document.processing_status).borderColor
+                            }}>
+                              {document.processing_status}
                             </span>
-<<<<<<< HEAD
-                          )}
-=======
                             {document.document_type && (
                               <span style={getDocumentTypeBadgeStyle(document.document_type)}>
                                 {document.document_type}
@@ -1374,84 +1254,34 @@
                               </>
                             )}
                           </div>
->>>>>>> 198afc60
                         </div>
-                        <div style={{ display: 'flex', alignItems: 'center', gap: '0.5rem', fontSize: '0.875rem', color: '#6b7280' }}>
-                          <span>{formatFileSize(document.file_size)}</span>
-                          <span>•</span>
-                          <span>{formatDate(document.upload_date)}</span>
+
+                        <div className="docview-flex docview-items-center docview-gap-3 docview-opacity-0 group-hover:docview-opacity-100 docview-transition-opacity docview-duration-300">
+                          <button
+                            onClick={(e) => {
+                              e.stopPropagation()
+                              handleDownload(document)
+                            }}
+                            className="docview-p-3 docview-text-gray-400 hover:docview-text-blue-600 hover:docview-bg-blue-50 docview-rounded-xl docview-transition-all docview-duration-300"
+                            title="Download"
+                          >
+                            <i className="fas fa-download docview-icon"></i>
+                          </button>
+                          <button
+                            onClick={(e) => {
+                              e.stopPropagation()
+                              handleDelete(document)
+                            }}
+                            className="docview-p-3 docview-text-gray-400 hover:docview-text-red-600 hover:docview-bg-red-50 docview-rounded-xl docview-transition-all docview-duration-300"
+                            title="Delete"
+                          >
+                            <i className="fas fa-trash docview-icon"></i>
+                          </button>
                         </div>
                       </div>
-                      <div style={{
-                        display: 'flex',
-                        gap: '0.5rem',
-                        opacity: 0,
-                        transition: 'opacity 0.3s ease'
-                      }}
-                      onMouseEnter={(e) => {
-                        e.currentTarget.style.opacity = '1'
-                      }}
-                      onMouseLeave={(e) => {
-                        e.currentTarget.style.opacity = '0'
-                      }}>
-                        <button
-                          onClick={(e) => {
-                            e.stopPropagation()
-                            handleDownload(document)
-                          }}
-                          style={{
-                            padding: '0.5rem',
-                            borderRadius: '0.5rem',
-                            color: '#6b7280',
-                            background: 'rgba(255,255,255,0.8)',
-                            border: '1px solid #e5e7eb',
-                            cursor: 'pointer'
-                          }}
-                          onMouseEnter={(e) => {
-                            e.currentTarget.style.color = '#2563eb'
-                            e.currentTarget.style.borderColor = '#3b82f6'
-                          }}
-                          onMouseLeave={(e) => {
-                            e.currentTarget.style.color = '#6b7280'
-                            e.currentTarget.style.borderColor = '#e5e7eb'
-                          }}
-                          title="Download"
-                        >
-                          <svg style={{ width: '1rem', height: '1rem' }} fill="none" viewBox="0 0 24 24" stroke="currentColor">
-                            <path strokeLinecap="round" strokeLinejoin="round" strokeWidth={2} d="M12 10v6m0 0l-3-3m3 3l3-3m2 8H7a2 2 0 01-2-2V5a2 2 0 012-2h5.586a1 1 0 01.707.293l5.414 5.414a1 1 0 01.293.707V19a2 2 0 01-2 2z" />
-                          </svg>
-                        </button>
-                        <button
-                          onClick={(e) => {
-                            e.stopPropagation()
-                            handleDelete(document)
-                          }}
-                          style={{
-                            padding: '0.5rem',
-                            borderRadius: '0.5rem',
-                            color: '#6b7280',
-                            background: 'rgba(255,255,255,0.8)',
-                            border: '1px solid #e5e7eb',
-                            cursor: 'pointer'
-                          }}
-                          onMouseEnter={(e) => {
-                            e.currentTarget.style.color = '#dc2626'
-                            e.currentTarget.style.borderColor = '#ef4444'
-                          }}
-                          onMouseLeave={(e) => {
-                            e.currentTarget.style.color = '#6b7280'
-                            e.currentTarget.style.borderColor = '#e5e7eb'
-                          }}
-                          title="Delete"
-                        >
-                          <svg style={{ width: '1rem', height: '1rem' }} fill="none" viewBox="0 0 24 24" stroke="currentColor">
-                            <path strokeLinecap="round" strokeLinejoin="round" strokeWidth={2} d="M19 7l-.867 12.142A2 2 0 0116.138 21H7.862a2 2 0 01-1.995-1.858L5 7m5 4v6m4-6v6m1-10V4a1 1 0 00-1-1h-4a1 1 0 00-1 1v3M4 7h16" />
-                          </svg>
-                        </button>
-                      </div>
-                    </div>
-                  )
-                })}
+                    )
+                  })}
+                </div>
               </div>
             )}
           </div>
@@ -1468,81 +1298,6 @@
               onClick={e => e.stopPropagation()}
               style={{ maxWidth: 900, width: '95vw', minHeight: 500, display: 'flex', flexDirection: 'column' }}
             >
-<<<<<<< HEAD
-              <div className="docview-p-8">
-                <div className="docview-modal-header">
-                  <h2 className="docview-text-2xl docview-font-bold docview-text-gray-900">Document Details</h2>
-                  <button
-                    onClick={() => setSelectedDocument(null)}
-                    className="docview-modal-close"
-                  >
-                    <i className="fas fa-times docview-icon-lg"></i>
-                  </button>
-                </div>
-                <div className="docview-space-y-8">
-                  <div className="docview-flex docview-items-center docview-gap-6">
-                    <div className={`docview-w-20 docview-h-20 ${getFileIcon(selectedDocument.content_type).bgClass} docview-rounded-2xl docview-flex docview-items-center docview-justify-center docview-text-4xl docview-shadow-lg docview-detail-icon`}>
-                      {getFileIcon(selectedDocument.content_type).icon}
-                    </div>
-                    <div className="docview-flex-1">
-                      <h3 className="docview-font-bold docview-text-xl docview-text-gray-900 docview-mb-2">{selectedDocument.original_filename}</h3>
-                      <div className="docview-flex docview-items-center docview-gap-3">
-                        <span style={getStatusBadgeStyle(selectedDocument.processing_status)}>
-                          {selectedDocument.processing_status}
-                        </span>
-                        {selectedDocument.document_type && (
-                          <span style={getDocumentTypeBadgeStyle(selectedDocument.document_type)}>
-                            {selectedDocument.document_type}
-                          </span>
-                        )}
-                        <span className="docview-text-sm docview-text-gray-500">{formatFileSize(selectedDocument.file_size)}</span>
-                      </div>
-                    </div>
-                  </div>
-                  <div className="docview-detail-grid">
-                    <div>
-                      <span className="docview-detail-label">File Size</span>
-                      <p className="docview-detail-value">{formatFileSize(selectedDocument.file_size)}</p>
-                    </div>
-                    <div>
-                      <span className="docview-detail-label">Content Type</span>
-                      <p className="docview-detail-value">{selectedDocument.content_type}</p>
-                    </div>
-                    <div>
-                      <span className="docview-detail-label">Upload Date</span>
-                      <p className="docview-detail-value">{formatDate(selectedDocument.upload_date)}</p>
-                    </div>
-                    <div>
-                      <span className="docview-detail-label">Document ID</span>
-                      <p className="docview-detail-value docview-detail-id">{selectedDocument.id}</p>
-                    </div>
-                    {selectedDocument.document_type && (
-                      <div>
-                        <span className="docview-detail-label">Document Type</span>
-                        <p className="docview-detail-value">{selectedDocument.document_type}</p>
-                      </div>
-                    )}
-                    <div>
-                      <span className="docview-detail-label">Uploaded By</span>
-                      <p className="docview-detail-value">User {selectedDocument.user_id.slice(0, 8)}...</p>
-                    </div>
-                  </div>
-                  <div className="docview-modal-actions docview-flex docview-gap-4 docview-pt-2">
-                    <button
-                      onClick={() => handleDownload(selectedDocument)}
-                      className="docview-flex-1 docview-cta-primary"
-                    >
-                      <i className="fas fa-download"></i>
-                      Download Document
-                    </button>
-                    <button
-                      onClick={() => handleDelete(selectedDocument)}
-                      className="docview-flex-1 docview-cta-danger"
-                    >
-                      <i className="fas fa-trash"></i>
-                      Delete Document
-                    </button>
-=======
               <div className="docview-modal-header" style={{ display: 'flex', alignItems: 'center', justifyContent: 'space-between', padding: '1.5rem 2rem 0rem 2rem' }}>
               <h2 className="docview-text-2xl docview-font-bold docview-text-gray-900">Document Details</h2>
               <button
@@ -1629,7 +1384,6 @@
                   <div>
                   <span className="docview-detail-label">Document Type</span>
                   <p className="docview-detail-value">{selectedDocument.document_type}</p>
->>>>>>> 198afc60
                   </div>
                 )}
                 {/* <div>
